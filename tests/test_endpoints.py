import time
import uuid
from collections import namedtuple

import pytest
from fastapi.testclient import TestClient
from langflow.interface.tools.constants import CUSTOM_TOOLS
from langflow.processing.process import Result
from langflow.services.auth.utils import get_password_hash
from langflow.services.database.models.api_key.model import ApiKey
from langflow.services.database.utils import session_getter
from langflow.services.deps import get_db_service, get_settings_service
from langflow.template.frontend_node.chains import TimeTravelGuideChainNode


def run_post(client, flow_id, headers, post_data):
    response = client.post(
        f"api/v1/process/{flow_id}",
        headers=headers,
        json=post_data,
    )
    assert response.status_code == 200, response.json()
    return response.json()


# Helper function to poll task status
def poll_task_status(client, headers, href, max_attempts=20, sleep_time=1):
    for _ in range(max_attempts):
        task_status_response = client.get(
            href,
            headers=headers,
        )
        if task_status_response.status_code == 200 and task_status_response.json()["status"] == "SUCCESS":
            return task_status_response.json()
        time.sleep(sleep_time)
    return None  # Return None if task did not complete in time


PROMPT_REQUEST = {
    "name": "string",
    "template": "string",
    "frontend_node": {
        "template": {},
        "description": "string",
        "base_classes": ["string"],
        "name": "",
        "display_name": "",
        "documentation": "",
        "custom_fields": {},
        "output_types": [],
        "field_formatters": {
            "formatters": {"openai_api_key": {}},
            "base_formatters": {
                "kwargs": {},
                "optional": {},
                "list": {},
                "dict": {},
                "union": {},
                "multiline": {},
                "show": {},
                "password": {},
                "default": {},
                "headers": {},
                "dict_code_file": {},
                "model_fields": {
                    "MODEL_DICT": {
                        "OpenAI": [
                            "text-davinci-003",
                            "text-davinci-002",
                            "text-curie-001",
                            "text-babbage-001",
                            "text-ada-001",
                        ],
                        "ChatOpenAI": [
<<<<<<< HEAD
                            "gpt-4-1106-preview",
                            "gpt-4",
                            "gpt-4-32k",
                            "gpt-3.5-turbo",
                            "gpt-3.5-turbo-16k",
=======
                            "gpt-4-turbo-preview",
                            "gpt-4-0125-preview",
                            "gpt-4-1106-preview",
                            "gpt-4-vision-preview",
                            "gpt-3.5-turbo-0125",
                            "gpt-3.5-turbo-1106",
>>>>>>> e93c512f
                        ],
                        "Anthropic": [
                            "claude-v1",
                            "claude-v1-100k",
                            "claude-instant-v1",
                            "claude-instant-v1-100k",
                            "claude-v1.3",
                            "claude-v1.3-100k",
                            "claude-v1.2",
                            "claude-v1.0",
                            "claude-instant-v1.1",
                            "claude-instant-v1.1-100k",
                            "claude-instant-v1.0",
                        ],
                        "ChatAnthropic": [
                            "claude-v1",
                            "claude-v1-100k",
                            "claude-instant-v1",
                            "claude-instant-v1-100k",
                            "claude-v1.3",
                            "claude-v1.3-100k",
                            "claude-v1.2",
                            "claude-v1.0",
                            "claude-instant-v1.1",
                            "claude-instant-v1.1-100k",
                            "claude-instant-v1.0",
                        ],
                    }
                },
            },
        },
    },
}


@pytest.fixture
def created_api_key(active_user):
    hashed = get_password_hash("random_key")
    api_key = ApiKey(
        name="test_api_key",
        user_id=active_user.id,
        api_key="random_key",
        hashed_api_key=hashed,
    )
    db_manager = get_db_service()
    with session_getter(db_manager) as session:
        if existing_api_key := session.query(ApiKey).filter(ApiKey.api_key == api_key.api_key).first():
            return existing_api_key
        session.add(api_key)
        session.commit()
        session.refresh(api_key)
    return api_key


def test_process_flow_invalid_api_key(client, flow, monkeypatch):
    # Mock de process_graph_cached
    from langflow.api.v1 import endpoints
    from langflow.services.database.models.api_key import crud

    settings_service = get_settings_service()
    settings_service.auth_settings.AUTO_LOGIN = False

    async def mock_process_graph_cached(*args, **kwargs):
        return Result(result={}, session_id="session_id_mock")

    def mock_update_total_uses(*args, **kwargs):
        return created_api_key

    monkeypatch.setattr(endpoints, "process_graph_cached", mock_process_graph_cached)
    monkeypatch.setattr(crud, "update_total_uses", mock_update_total_uses)

    headers = {"x-api-key": "invalid_api_key"}

    post_data = {
        "inputs": {"key": "value"},
        "tweaks": None,
        "clear_cache": False,
        "session_id": None,
    }

    response = client.post(f"api/v1/process/{flow.id}", headers=headers, json=post_data)

    assert response.status_code == 403
    assert response.json() == {"detail": "Invalid or missing API key"}


def test_process_flow_invalid_id(client, monkeypatch, created_api_key):
    async def mock_process_graph_cached(*args, **kwargs):
        return Result(result={}, session_id="session_id_mock")

    from langflow.api.v1 import endpoints

    monkeypatch.setattr(endpoints, "process_graph_cached", mock_process_graph_cached)

    api_key = created_api_key.api_key
    headers = {"x-api-key": api_key}

    post_data = {
        "inputs": {"key": "value"},
        "tweaks": None,
        "clear_cache": False,
        "session_id": None,
    }

    invalid_id = uuid.uuid4()
    response = client.post(f"api/v1/process/{invalid_id}", headers=headers, json=post_data)

    assert response.status_code == 404
    assert f"Flow {invalid_id} not found" in response.json()["detail"]


def test_process_flow_without_autologin(client, flow, monkeypatch, created_api_key):
    # Mock de process_graph_cached
    from langflow.api.v1 import endpoints
    from langflow.services.database.models.api_key import crud

    settings_service = get_settings_service()
    settings_service.auth_settings.AUTO_LOGIN = False

    async def mock_process_graph_cached(*args, **kwargs):
        return Result(result={}, session_id="session_id_mock")

    def mock_process_graph_cached_task(*args, **kwargs):
        return Result(result={}, session_id="session_id_mock")

    # The task function is ran like this:
    # if not self.use_celery:
    #     return None, await task_func(*args, **kwargs)
    # if not hasattr(task_func, "apply"):
    #     raise ValueError(f"Task function {task_func} does not have an apply method")
    # task = task_func.apply(args=args, kwargs=kwargs)
    # result = task.get()
    # return task.id, result
    # So we need to mock the task function to return a task object
    # and then mock the task object to return a result
    # maybe a named tuple would be better here
    task = namedtuple("task", ["id", "get"])
    mock_process_graph_cached_task.apply = lambda *args, **kwargs: task(
        id="task_id_mock", get=lambda: Result(result={}, session_id="session_id_mock")
    )

    def mock_update_total_uses(*args, **kwargs):
        return created_api_key

    monkeypatch.setattr(endpoints, "process_graph_cached", mock_process_graph_cached)
    monkeypatch.setattr(crud, "update_total_uses", mock_update_total_uses)
    monkeypatch.setattr(endpoints, "process_graph_cached_task", mock_process_graph_cached_task)

    api_key = created_api_key.api_key
    headers = {"x-api-key": api_key}

    # Dummy POST data
    post_data = {
        "inputs": {"input": "value"},
        "tweaks": None,
        "clear_cache": False,
        "session_id": None,
    }

    # Make the request to the FastAPI TestClient

    response = client.post(f"api/v1/process/{flow.id}", headers=headers, json=post_data)

    # Check the response
    assert response.status_code == 200, response.json()
    assert response.json()["result"] == {}, response.json()
    assert response.json()["session_id"] == "session_id_mock", response.json()


def test_process_flow_fails_autologin_off(client, flow, monkeypatch):
    # Mock de process_graph_cached
    from langflow.api.v1 import endpoints
    from langflow.services.database.models.api_key import crud

    settings_service = get_settings_service()
    settings_service.auth_settings.AUTO_LOGIN = False

    async def mock_process_graph_cached(*args, **kwargs):
        return Result(result={}, session_id="session_id_mock")

    async def mock_update_total_uses(*args, **kwargs):
        return created_api_key

    monkeypatch.setattr(endpoints, "process_graph_cached", mock_process_graph_cached)
    monkeypatch.setattr(crud, "update_total_uses", mock_update_total_uses)

    headers = {"x-api-key": "api_key"}

    # Dummy POST data
    post_data = {
        "inputs": {"key": "value"},
        "tweaks": None,
        "clear_cache": False,
        "session_id": None,
    }

    # Make the request to the FastAPI TestClient

    response = client.post(f"api/v1/process/{flow.id}", headers=headers, json=post_data)

    # Check the response
    assert response.status_code == 403, response.json()
    assert response.json() == {"detail": "Invalid or missing API key"}


def test_get_all(client: TestClient, logged_in_headers):
    response = client.get("api/v1/all", headers=logged_in_headers)
    assert response.status_code == 200
    json_response = response.json()
    # We need to test the custom nodes
    assert "PromptTemplate" in json_response["prompts"]
    # All CUSTOM_TOOLS(dict) should be in the response
    assert all(tool in json_response["tools"] for tool in CUSTOM_TOOLS.keys())


def test_post_validate_code(client: TestClient):
    # Test case with a valid import and function
    code1 = """
import math

def square(x):
    return x ** 2
"""
    response1 = client.post("api/v1/validate/code", json={"code": code1})
    assert response1.status_code == 200
    assert response1.json() == {"imports": {"errors": []}, "function": {"errors": []}}

    # Test case with an invalid import and valid function
    code2 = """
import non_existent_module

def square(x):
    return x ** 2
"""
    response2 = client.post("api/v1/validate/code", json={"code": code2})
    assert response2.status_code == 200
    assert response2.json() == {
        "imports": {"errors": ["No module named 'non_existent_module'"]},
        "function": {"errors": []},
    }

    # Test case with a valid import and invalid function syntax
    code3 = """
import math

def square(x)
    return x ** 2
"""
    response3 = client.post("api/v1/validate/code", json={"code": code3})
    assert response3.status_code == 200
    assert response3.json() == {
        "imports": {"errors": []},
        "function": {"errors": ["expected ':' (<unknown>, line 4)"]},
    }

    # Test case with invalid JSON payload
    response4 = client.post("api/v1/validate/code", json={"invalid_key": code1})
    assert response4.status_code == 422

    # Test case with an empty code string
    response5 = client.post("api/v1/validate/code", json={"code": ""})
    assert response5.status_code == 200
    assert response5.json() == {"imports": {"errors": []}, "function": {"errors": []}}

    # Test case with a syntax error in the code
    code6 = """
import math

def square(x)
    return x ** 2
"""
    response6 = client.post("api/v1/validate/code", json={"code": code6})
    assert response6.status_code == 200
    assert response6.json() == {
        "imports": {"errors": []},
        "function": {"errors": ["expected ':' (<unknown>, line 4)"]},
    }


VALID_PROMPT = """
I want you to act as a naming consultant for new companies.

Here are some examples of good company names:

- search engine, Google
- social media, Facebook
- video sharing, YouTube

The name should be short, catchy and easy to remember.

What is a good name for a company that makes {product}?
"""

INVALID_PROMPT = "This is an invalid prompt without any input variable."


def test_valid_prompt(client: TestClient):
    PROMPT_REQUEST["template"] = VALID_PROMPT
    response = client.post("api/v1/validate/prompt", json=PROMPT_REQUEST)
    assert response.status_code == 200
    assert response.json()["input_variables"] == ["product"]


def test_invalid_prompt(client: TestClient):
    PROMPT_REQUEST["template"] = INVALID_PROMPT
    response = client.post(
        "api/v1/validate/prompt",
        json=PROMPT_REQUEST,
    )
    assert response.status_code == 200
    assert response.json()["input_variables"] == []


@pytest.mark.parametrize(
    "prompt,expected_input_variables",
    [
        ("{color} is my favorite color.", ["color"]),
        ("The weather is {weather} today.", ["weather"]),
        ("This prompt has no variables.", []),
        ("{a}, {b}, and {c} are variables.", ["a", "b", "c"]),
    ],
)
def test_various_prompts(client, prompt, expected_input_variables):
    TimeTravelGuideChainNode().to_dict()
    PROMPT_REQUEST["template"] = prompt
    response = client.post("api/v1/validate/prompt", json=PROMPT_REQUEST)
    assert response.status_code == 200
    assert response.json()["input_variables"] == expected_input_variables


def test_get_vertices_flow_not_found(client, logged_in_headers):
    response = client.get("/api/v1/build/nonexistent_id/vertices", headers=logged_in_headers)
    assert response.status_code == 500  # Or whatever status code you've set for invalid ID


def test_get_vertices(client, added_flow_with_prompt_and_history, logged_in_headers):
    flow_id = added_flow_with_prompt_and_history["id"]
    response = client.get(f"/api/v1/build/{flow_id}/vertices", headers=logged_in_headers)
    assert response.status_code == 200
    assert "ids" in response.json()
    # The response should contain the list in this order
    # ['ConversationBufferMemory-Lu2Nb', 'PromptTemplate-5Q0W8', 'ChatOpenAI-vy7fV', 'LLMChain-UjBh1']
    # The important part is before the - (ConversationBufferMemory, PromptTemplate, ChatOpenAI, LLMChain)
    ids = [inner_id.split("-")[0] for _id in response.json()["ids"] for inner_id in _id]
    assert ids == ["ChatOpenAI", "PromptTemplate", "ConversationBufferMemory", "LLMChain"]


def test_build_vertex_invalid_flow_id(client, logged_in_headers):
    response = client.post("/api/v1/build/nonexistent_id/vertices/vertex_id", headers=logged_in_headers)
    assert response.status_code == 500


def test_build_vertex_invalid_vertex_id(client, added_flow_with_prompt_and_history, logged_in_headers):
    flow_id = added_flow_with_prompt_and_history["id"]
    response = client.post(f"/api/v1/build/{flow_id}/vertices/invalid_vertex_id", headers=logged_in_headers)
    assert response.status_code == 500


def test_build_all_vertices_in_sequence_with_chat_input(client, added_flow_chat_input, logged_in_headers):
    flow_id = added_flow_chat_input["id"]

    # First, get all the vertices in the correct sequence
    response = client.get(f"/api/v1/build/{flow_id}/vertices", headers=logged_in_headers)
    assert response.status_code == 200
    assert "ids" in response.json()
    vertex_ids = response.json()["ids"]

    # Now, iterate through each vertex and build it
    for vertex_id in vertex_ids:
        response = client.post(f"/api/v1/build/{flow_id}/vertices/{vertex_id}", headers=logged_in_headers)
        json_response = response.json()
        assert response.status_code == 200, f"Failed at vertex {vertex_id}: {json_response}"
        assert "valid" in json_response
        assert json_response["valid"], json_response["params"]


def test_build_all_vertices_in_sequence_with_two_outputs(client, added_flow_two_outputs, logged_in_headers):
    """This tests the case where a node has two outputs, one of which is Text and the other (in this case) is
    a LLMChain. We need to make sure the correct output is passed in both cases."""
    flow_id = added_flow_two_outputs["id"]

    # First, get all the vertices in the correct sequence
    response = client.get(f"/api/v1/build/{flow_id}/vertices", headers=logged_in_headers)
    assert response.status_code == 200
    assert "ids" in response.json()
    vertex_ids = response.json()["ids"]

    # Now, iterate through each vertex and build it
    for vertex_id in vertex_ids:
        response = client.post(f"/api/v1/build/{flow_id}/vertices/{vertex_id}", headers=logged_in_headers)
        json_response = response.json()
        assert response.status_code == 200, f"Failed at vertex {vertex_id}: {json_response}"
        assert "valid" in json_response
        assert json_response["valid"], json_response["params"]


def test_basic_chat_in_process(client, flow, created_api_key):
    # Run the /api/v1/process/{flow_id} endpoint
    headers = {"x-api-key": created_api_key.api_key}
    post_data = {"inputs": {"text": "Hi, My name is Gabriel"}}
    response = client.post(
        f"api/v1/process/{flow.get('id')}",
        headers=headers,
        json=post_data,
    )
    assert response.status_code == 200, response.json()
    # Check the response
    assert "Gabriel" in response.json()["result"]["text"]
    # session_id should be returned
    assert "session_id" in response.json()
    assert response.json()["session_id"] is not None
    # New request with the same session_id
    # asking "What is my name?" should return "Gabriel"
    post_data = {
        "inputs": {"text": "What is my name?"},
        "session_id": response.json()["session_id"],
    }
    response = client.post(
        f"api/v1/process/{flow.get('id')}",
        headers=headers,
        json=post_data,
    )
    assert response.status_code == 200, response.json()
    assert "Gabriel" in response.json()["result"]["text"]


def test_basic_chat_different_session_ids(client, flow, created_api_key):
    # Run the /api/v1/process/{flow_id} endpoint
    headers = {"x-api-key": created_api_key.api_key}
    post_data = {"inputs": {"text": "Hi, My name is Gabriel"}}
    response = client.post(
        f"api/v1/process/{flow.get('id')}",
        headers=headers,
        json=post_data,
    )
    assert response.status_code == 200, response.json()
    # Check the response
    assert "Gabriel" in response.json()["result"]["text"]
    # session_id should be returned
    assert "session_id" in response.json()
    assert response.json()["session_id"] is not None
    session_id1 = response.json()["session_id"]
    # New request with a different session_id
    # asking "What is my name?" should return "Gabriel"
    post_data = {
        "inputs": {"text": "What is my name?"},
    }
    response = client.post(
        f"api/v1/process/{flow.get('id')}",
        headers=headers,
        json=post_data,
    )
    assert response.status_code == 200, response.json()
    assert "Gabriel" not in response.json()["result"]["text"]
    assert session_id1 != response.json()["session_id"]


def test_basic_chat_with_two_session_ids_and_names(client, flow, created_api_key):
    headers = {"x-api-key": created_api_key.api_key}
    flow_id = flow.get("id")
    names = ["Gabriel", "John"]
    session_ids = []

    for name in names:
        post_data = {"inputs": {"text": f"Hi, My name is {name}"}}
        response_json = run_post(client, flow_id, headers, post_data)

        assert name in response_json["result"]["text"]
        assert "session_id" in response_json
        assert response_json["session_id"] is not None

        session_ids.append(response_json["session_id"])

    for i, name in enumerate(names):
        post_data = {
            "inputs": {"text": "What is my name?"},
            "session_id": session_ids[i],
        }
        response_json = run_post(client, flow_id, headers, post_data)

        assert name in response_json["result"]["text"]


@pytest.mark.async_test
def test_vector_store_in_process(distributed_client, added_vector_store, created_api_key):
    # Run the /api/v1/process/{flow_id} endpoint
    headers = {"x-api-key": created_api_key.api_key}
    post_data = {"inputs": {"input": "What is Langflow?"}}
    response = distributed_client.post(
        f"api/v1/process/{added_vector_store.get('id')}",
        headers=headers,
        json=post_data,
    )
    assert response.status_code == 200, response.json()
    # Check the response
    assert "Langflow" in response.json()["result"]["output"]
    # session_id should be returned
    assert "session_id" in response.json()
    assert response.json()["session_id"] is not None


# Test function without loop
@pytest.mark.async_test
def test_async_task_processing(distributed_client, flow, created_api_key):
    headers = {"x-api-key": created_api_key.api_key}
    post_data = {"inputs": {"text": "Hi, My name is Gabriel"}}
    flow = flow.model_dump()
    # Run the /api/v1/process/{flow_id} endpoint with sync=False
    response = distributed_client.post(
        f"api/v1/process/{flow.get('id')}",
        headers=headers,
        json={**post_data, "sync": False},
    )
    assert response.status_code == 200, response.json()

    # Extract the task ID from the response
    task = response.json().get("task")
    task_id = task.get("id")
    task_href = task.get("href")
    assert task_id is not None
    assert task_href is not None
    assert task_href == f"api/v1/task/{task_id}"

    # Polling the task status using the helper function
    task_status_json = poll_task_status(distributed_client, headers, task_href)
    assert task_status_json is not None, "Task did not complete in time"

    # Validate that the task completed successfully and the result is as expected
    assert "result" in task_status_json, task_status_json
    assert "text" in task_status_json["result"], task_status_json["result"]
    assert "Gabriel" in task_status_json["result"]["text"], task_status_json["result"]


# Test function without loop
@pytest.mark.async_test
def test_async_task_processing_vector_store(client, added_vector_store, created_api_key):
    headers = {"x-api-key": created_api_key.api_key}
    post_data = {"inputs": {"input": "How do I upload examples?"}}

    # Run the /api/v1/process/{flow_id} endpoint with sync=False
    response = client.post(
        f"api/v1/process/{added_vector_store.get('id')}",
        headers=headers,
        json={**post_data, "sync": False},
    )
    assert response.status_code == 200, response.json()
    assert "result" in response.json()
    assert "FAILURE" not in response.json()["result"]

    # Extract the task ID from the response
    task = response.json().get("task")
    task_id = task.get("id")
    task_href = task.get("href")
    assert task_id is not None
    assert task_href is not None
    assert task_href == f"api/v1/task/{task_id}"

    # Polling the task status using the helper function
    task_status_json = poll_task_status(client, headers, task_href)
    assert task_status_json is not None, "Task did not complete in time"

    # Validate that the task completed successfully and the result is as expected
    assert "result" in task_status_json, task_status_json
    assert "output" in task_status_json["result"], task_status_json["result"]
    assert "Langflow" in task_status_json["result"]["output"], task_status_json["result"]<|MERGE_RESOLUTION|>--- conflicted
+++ resolved
@@ -72,20 +72,12 @@
                             "text-ada-001",
                         ],
                         "ChatOpenAI": [
-<<<<<<< HEAD
-                            "gpt-4-1106-preview",
-                            "gpt-4",
-                            "gpt-4-32k",
-                            "gpt-3.5-turbo",
-                            "gpt-3.5-turbo-16k",
-=======
                             "gpt-4-turbo-preview",
                             "gpt-4-0125-preview",
                             "gpt-4-1106-preview",
                             "gpt-4-vision-preview",
                             "gpt-3.5-turbo-0125",
                             "gpt-3.5-turbo-1106",
->>>>>>> e93c512f
                         ],
                         "Anthropic": [
                             "claude-v1",
