{
  "data": {
    "edges": [
      {
        "data": {
          "sourceHandle": {
            "dataType": "File",
            "id": "File-BzIs2",
            "name": "data",
            "output_types": [
              "Data"
            ]
          },
          "targetHandle": {
            "fieldName": "Document",
            "id": "Prompt-9DNZG",
            "inputTypes": [
              "Document",
              "Message",
              "Data",
              "Text"
            ],
            "type": "str"
          }
        },
        "id": "reactflow__edge-File-BzIs2{œdataTypeœ:œFileœ,œidœ:œFile-BzIs2œ,œnameœ:œdataœ,œoutput_typesœ:[œDataœ]}-Prompt-9DNZG{œfieldNameœ:œDocumentœ,œidœ:œPrompt-9DNZGœ,œinputTypesœ:[œDocumentœ,œMessageœ,œDataœ,œTextœ],œtypeœ:œstrœ}",
        "source": "File-BzIs2",
        "sourceHandle": "{œdataTypeœ: œFileœ, œidœ: œFile-BzIs2œ, œnameœ: œdataœ, œoutput_typesœ: [œDataœ]}",
        "target": "Prompt-9DNZG",
        "targetHandle": "{œfieldNameœ: œDocumentœ, œidœ: œPrompt-9DNZGœ, œinputTypesœ: [œDocumentœ, œMessageœ, œDataœ, œTextœ], œtypeœ: œstrœ}"
      },
      {
        "data": {
          "sourceHandle": {
            "dataType": "ChatInput",
            "id": "ChatInput-27Usy",
            "name": "message",
            "output_types": [
              "Message"
            ]
          },
          "targetHandle": {
            "fieldName": "Question",
            "id": "Prompt-9DNZG",
            "inputTypes": [
              "Document",
              "Message",
              "Data",
              "Text"
            ],
            "type": "str"
          }
        },
        "id": "reactflow__edge-ChatInput-27Usy{œdataTypeœ:œChatInputœ,œidœ:œChatInput-27Usyœ,œnameœ:œmessageœ,œoutput_typesœ:[œMessageœ]}-Prompt-9DNZG{œfieldNameœ:œQuestionœ,œidœ:œPrompt-9DNZGœ,œinputTypesœ:[œDocumentœ,œMessageœ,œDataœ,œTextœ],œtypeœ:œstrœ}",
        "source": "ChatInput-27Usy",
        "sourceHandle": "{œdataTypeœ: œChatInputœ, œidœ: œChatInput-27Usyœ, œnameœ: œmessageœ, œoutput_typesœ: [œMessageœ]}",
        "target": "Prompt-9DNZG",
        "targetHandle": "{œfieldNameœ: œQuestionœ, œidœ: œPrompt-9DNZGœ, œinputTypesœ: [œDocumentœ, œMessageœ, œDataœ, œTextœ], œtypeœ: œstrœ}"
      },
      {
        "data": {
          "sourceHandle": {
            "dataType": "Prompt",
            "id": "Prompt-9DNZG",
            "name": "prompt",
            "output_types": [
              "Prompt"
            ]
          },
          "targetHandle": {
            "fieldName": "input_value",
            "id": "OpenAIModel-8b6nG",
            "inputTypes": [
              "Text",
              "Data",
              "Prompt"
            ],
            "type": "str"
          }
        },
        "id": "reactflow__edge-Prompt-9DNZG{œdataTypeœ:œPromptœ,œidœ:œPrompt-9DNZGœ,œnameœ:œpromptœ,œoutput_typesœ:[œPromptœ]}-OpenAIModel-8b6nG{œfieldNameœ:œinput_valueœ,œidœ:œOpenAIModel-8b6nGœ,œinputTypesœ:[œTextœ,œDataœ,œPromptœ],œtypeœ:œstrœ}",
        "source": "Prompt-9DNZG",
        "sourceHandle": "{œdataTypeœ: œPromptœ, œidœ: œPrompt-9DNZGœ, œnameœ: œpromptœ, œoutput_typesœ: [œPromptœ]}",
        "target": "OpenAIModel-8b6nG",
        "targetHandle": "{œfieldNameœ: œinput_valueœ, œidœ: œOpenAIModel-8b6nGœ, œinputTypesœ: [œTextœ, œDataœ, œPromptœ], œtypeœ: œstrœ}"
      },
      {
        "data": {
          "sourceHandle": {
            "dataType": "OpenAIModel",
            "id": "OpenAIModel-8b6nG",
            "name": "text_output",
            "output_types": [
              "Text"
            ]
          },
          "targetHandle": {
            "fieldName": "input_value",
            "id": "ChatOutput-y4SCS",
            "inputTypes": [
              "Text",
              "Message"
            ],
            "type": "str"
          }
        },
        "id": "reactflow__edge-OpenAIModel-8b6nG{œdataTypeœ:œOpenAIModelœ,œidœ:œOpenAIModel-8b6nGœ,œnameœ:œtext_outputœ,œoutput_typesœ:[œTextœ]}-ChatOutput-y4SCS{œfieldNameœ:œinput_valueœ,œidœ:œChatOutput-y4SCSœ,œinputTypesœ:[œTextœ,œMessageœ],œtypeœ:œstrœ}",
        "source": "OpenAIModel-8b6nG",
        "sourceHandle": "{œdataTypeœ: œOpenAIModelœ, œidœ: œOpenAIModel-8b6nGœ, œnameœ: œtext_outputœ, œoutput_typesœ: [œTextœ]}",
        "target": "ChatOutput-y4SCS",
        "targetHandle": "{œfieldNameœ: œinput_valueœ, œidœ: œChatOutput-y4SCSœ, œinputTypesœ: [œTextœ, œMessageœ], œtypeœ: œstrœ}"
      }
    ],
    "nodes": [
      {
        "data": {
          "description": "Create a prompt template with dynamic variables.",
          "display_name": "Prompt",
          "id": "Prompt-9DNZG",
          "node": {
            "base_classes": [
              "object",
              "str",
              "Text"
            ],
            "beta": false,
            "conditional_paths": [],
            "custom_fields": {
              "template": [
                "Document",
                "Question"
              ]
            },
            "description": "Create a prompt template with dynamic variables.",
            "display_name": "Prompt",
            "documentation": "",
            "error": null,
            "field_order": [],
            "frozen": false,
            "full_path": null,
            "icon": "prompts",
            "is_composition": null,
            "is_input": null,
            "is_output": null,
            "name": "",
            "output_types": [],
            "outputs": [
              {
                "cache": true,
                "display_name": "Prompt",
                "method": "build_prompt",
                "name": "prompt",
                "selected": "Prompt",
                "types": [
                  "Prompt"
                ],
                "value": "__UNDEFINED__"
              },
              {
                "cache": true,
                "display_name": "Text",
                "method": "format_prompt",
                "name": "text",
                "selected": "Text",
                "types": [
                  "Text"
                ],
                "value": "__UNDEFINED__"
              }
            ],
            "pinned": false,
            "template": {
              "Document": {
                "advanced": false,
                "display_name": "Document",
                "dynamic": false,
                "field_type": "str",
                "fileTypes": [],
                "file_path": "",
                "info": "",
                "input_types": [
                  "Document",
                  "Message",
                  "Data",
                  "Text"
                ],
                "list": false,
                "load_from_db": false,
                "multiline": true,
                "name": "Document",
                "password": false,
                "placeholder": "",
                "required": false,
                "show": true,
                "title_case": false,
                "type": "str",
                "value": ""
              },
              "Question": {
                "advanced": false,
                "display_name": "Question",
                "dynamic": false,
                "field_type": "str",
                "fileTypes": [],
                "file_path": "",
                "info": "",
                "input_types": [
                  "Document",
                  "Message",
                  "Data",
                  "Text"
                ],
                "list": false,
                "load_from_db": false,
                "multiline": true,
                "name": "Question",
                "password": false,
                "placeholder": "",
                "required": false,
                "show": true,
                "title_case": false,
                "type": "str",
                "value": ""
              },
              "_type": "Component",
              "code": {
                "advanced": true,
                "dynamic": true,
                "fileTypes": [],
                "file_path": "",
                "info": "",
                "list": false,
                "load_from_db": false,
                "multiline": true,
                "name": "code",
                "password": false,
                "placeholder": "",
                "required": true,
                "show": true,
                "title_case": false,
                "type": "code",
                "value": "from langflow.custom import Component\nfrom langflow.field_typing.prompt import Prompt\nfrom langflow.inputs import PromptInput\nfrom langflow.template import Output\n\n\nclass PromptComponent(Component):\n    display_name: str = \"Prompt\"\n    description: str = \"Create a prompt template with dynamic variables.\"\n    icon = \"prompts\"\n\n    inputs = [\n        PromptInput(name=\"template\", display_name=\"Template\"),\n    ]\n\n    outputs = [\n        Output(display_name=\"Prompt\", name=\"prompt\", method=\"build_prompt\"),\n        Output(display_name=\"Text\", name=\"text\", method=\"format_prompt\"),\n    ]\n\n    async def format_prompt(self) -> str:\n        prompt = await self.build_prompt()\n        formatted_text = prompt.format_text()\n        self.status = formatted_text\n        return formatted_text\n\n    async def build_prompt(\n        self,\n    ) -> Prompt:\n        kwargs = {k: v for k, v in self._arguments.items() if k != \"template\"}\n        prompt = await Prompt.from_template_and_variables(self.template, kwargs)\n        self.status = prompt.format_text()\n        return prompt\n"
              },
              "template": {
                "advanced": false,
                "display_name": "Template",
                "dynamic": false,
                "fileTypes": [],
                "file_path": "",
                "info": "",
                "input_types": [
                  "Text"
                ],
                "list": false,
                "load_from_db": false,
                "multiline": false,
                "name": "template",
                "password": false,
                "placeholder": "",
                "required": false,
                "show": true,
                "title_case": false,
                "type": "prompt",
                "value": "Answer user's questions based on the document below:\n\n---\n\n{Document}\n\n---\n\nQuestion:\n{Question}\n\nAnswer:\n"
              }
            }
          },
          "type": "Prompt"
        },
        "dragging": false,
        "height": 573,
        "id": "Prompt-9DNZG",
        "position": {
          "x": 585.7906101139403,
          "y": 117.52115876762832
        },
        "positionAbsolute": {
          "x": 585.7906101139403,
          "y": 117.52115876762832
        },
        "selected": false,
        "type": "genericNode",
        "width": 384
      },
      {
        "data": {
          "id": "ChatInput-27Usy",
          "node": {
            "base_classes": [
              "str",
              "Record",
              "Text",
              "object"
            ],
            "beta": false,
            "custom_fields": {
              "input_value": null,
              "return_record": null,
              "sender": null,
              "sender_name": null,
              "session_id": null
            },
            "description": "Get chat inputs from the Playground.",
            "display_name": "Chat Input",
            "documentation": "",
            "field_formatters": {},
            "field_order": [],
            "frozen": false,
            "icon": "ChatInput",
            "output_types": [],
            "outputs": [
              {
                "cache": true,
                "display_name": "Message",
                "method": "message_response",
                "name": "message",
                "selected": "Message",
                "types": [
                  "Message"
                ],
                "value": "__UNDEFINED__"
              }
            ],
            "template": {
              "_type": "Component",
              "code": {
                "advanced": true,
                "dynamic": true,
                "fileTypes": [],
                "file_path": "",
                "info": "",
                "list": false,
                "load_from_db": false,
                "multiline": true,
                "name": "code",
                "password": false,
                "placeholder": "",
                "required": true,
                "show": true,
                "title_case": false,
                "type": "code",
<<<<<<< HEAD
                "value": "from langflow.base.io.chat import ChatComponent\nfrom langflow.inputs import DropdownInput, StrInput\nfrom langflow.schema.message import Message\nfrom langflow.template import Output\n\n\nclass ChatInput(ChatComponent):\n    display_name = \"Chat Input\"\n    description = \"Get chat inputs from the Playground.\"\n    icon = \"ChatInput\"\n\n    inputs = [\n        StrInput(\n            name=\"input_value\",\n            display_name=\"Text\",\n            multiline=True,\n            input_types=[],\n            value=\"\",\n            info=\"Message to be passed as input.\",\n        ),\n        DropdownInput(\n            name=\"sender\",\n            display_name=\"Sender Type\",\n            options=[\"Machine\", \"User\"],\n            value=\"User\",\n            info=\"Type of sender.\",\n            advanced=True,\n        ),\n        StrInput(\n            name=\"sender_name\",\n            type=str,\n            display_name=\"Sender Name\",\n            info=\"Name of the sender.\",\n            value=\"User\",\n            advanced=True,\n        ),\n        StrInput(\n            name=\"session_id\", type=str, display_name=\"Session ID\", info=\"Session ID for the message.\", advanced=True\n        ),\n    ]\n    outputs = [\n        Output(display_name=\"Message\", name=\"message\", method=\"message_response\"),\n    ]\n\n    def message_response(self) -> Message:\n        message = Message(\n            text=self.input_value,\n            sender=self.sender,\n            sender_name=self.sender_name,\n            session_id=self.session_id,\n        )\n        if self.session_id and isinstance(message, (Message, str)) and isinstance(message.text, str):\n            self.store_message(message)\n        self.status = message\n        return message\n"
=======
                "value": "from typing import Optional\n\nfrom langflow.base.io.chat import ChatComponent\nfrom langflow.schema.message import Message\nfrom langflow.field_typing import Text\nfrom typing import Union\n\n\nclass ChatInput(ChatComponent):\n    display_name = \"Chat Input\"\n    description = \"Get chat inputs from the Playground.\"\n    icon = \"ChatInput\"\n\n    def build_config(self):\n        build_config = super().build_config()\n        build_config[\"input_value\"] = {\n            \"input_types\": [],\n            \"display_name\": \"Text\",\n            \"multiline\": True,\n        }\n        build_config[\"return_message\"] = {\n            \"display_name\": \"Return Record\",\n            \"advanced\": True,\n        }\n\n        return build_config\n\n    def build(\n        self,\n        sender: Optional[str] = \"User\",\n        sender_name: Optional[str] = \"User\",\n        input_value: Optional[str] = None,\n        files: Optional[list[str]] = None,\n        session_id: Optional[str] = None,\n        return_message: Optional[bool] = True,\n    ) -> Union[Message, Text]:\n        return super().build_with_record(\n            sender=sender,\n            sender_name=sender_name,\n            input_value=input_value,\n            files=files,\n            session_id=session_id,\n            return_message=return_message,\n        )\n"
>>>>>>> 5f14aece
              },
              "input_value": {
                "advanced": false,
                "display_name": "Text",
                "dynamic": false,
                "fileTypes": [],
                "file_path": "",
                "info": "Message to be passed as input.",
                "input_types": [],
                "list": false,
                "load_from_db": false,
                "multiline": true,
                "name": "input_value",
                "password": false,
                "placeholder": "",
                "required": false,
                "show": true,
                "title_case": false,
                "type": "str",
                "value": ""
              },
              "sender": {
                "advanced": true,
                "display_name": "Sender Type",
                "dynamic": false,
                "fileTypes": [],
                "file_path": "",
                "info": "Type of sender.",
                "input_types": [
                  "Text"
                ],
                "list": true,
                "load_from_db": false,
                "multiline": false,
                "name": "sender",
                "options": [
                  "Machine",
                  "User"
                ],
                "password": false,
                "placeholder": "",
                "required": false,
                "show": true,
                "title_case": false,
                "type": "str",
                "value": "User"
              },
              "sender_name": {
                "advanced": true,
                "display_name": "Sender Name",
                "dynamic": false,
                "fileTypes": [],
                "file_path": "",
                "info": "Name of the sender.",
                "input_types": [
                  "Text"
                ],
                "list": false,
                "load_from_db": false,
                "multiline": false,
                "name": "sender_name",
                "password": false,
                "placeholder": "",
                "required": false,
                "show": true,
                "title_case": false,
                "type": "str",
                "value": "User"
              },
              "session_id": {
                "advanced": true,
                "display_name": "Session ID",
                "dynamic": false,
                "fileTypes": [],
                "file_path": "",
                "info": "Session ID for the message.",
                "input_types": [
                  "Text"
                ],
                "list": false,
                "load_from_db": false,
                "multiline": false,
                "name": "session_id",
                "password": false,
                "placeholder": "",
                "required": false,
                "show": true,
                "title_case": false,
                "type": "str",
                "value": ""
              }
            }
          },
          "type": "ChatInput"
        },
        "dragging": false,
        "height": 301,
        "id": "ChatInput-27Usy",
        "position": {
          "x": -38.501719080514135,
          "y": 379.81180230285355
        },
        "positionAbsolute": {
          "x": -38.501719080514135,
          "y": 379.81180230285355
        },
        "selected": false,
        "type": "genericNode",
        "width": 384
      },
      {
        "data": {
          "id": "ChatOutput-y4SCS",
          "node": {
            "base_classes": [
              "str",
              "Record",
              "Text",
              "object"
            ],
            "beta": false,
            "custom_fields": {
              "input_value": null,
              "return_record": null,
              "sender": null,
              "sender_name": null,
              "session_id": null
            },
            "description": "Display a chat message in the Playground.",
            "display_name": "Chat Output",
            "documentation": "",
            "field_formatters": {},
            "field_order": [],
            "frozen": false,
            "icon": "ChatOutput",
            "output_types": [],
            "outputs": [
              {
                "cache": true,
                "display_name": "Message",
                "method": "message_response",
                "name": "message",
                "selected": "Message",
                "types": [
                  "Message"
                ],
                "value": "__UNDEFINED__"
              }
            ],
            "template": {
              "_type": "Component",
              "code": {
                "advanced": true,
                "dynamic": true,
                "fileTypes": [],
                "file_path": "",
                "info": "",
                "list": false,
                "load_from_db": false,
                "multiline": true,
                "name": "code",
                "password": false,
                "placeholder": "",
                "required": true,
                "show": true,
                "title_case": false,
                "type": "code",
                "value": "from langflow.base.io.chat import ChatComponent\nfrom langflow.inputs import BoolInput, DropdownInput, MultilineInput, StrInput\nfrom langflow.schema.message import Message\nfrom langflow.template import Output\n\n\nclass ChatOutput(ChatComponent):\n    display_name = \"Chat Output\"\n    description = \"Display a chat message in the Playground.\"\n    icon = \"ChatOutput\"\n\n    inputs = [\n        MultilineInput(\n            name=\"input_value\",\n            display_name=\"Text\",\n            info=\"Message to be passed as output.\",\n            input_types=[\"Text\", \"Message\"],\n        ),\n        DropdownInput(\n            name=\"sender\",\n            display_name=\"Sender Type\",\n            options=[\"Machine\", \"User\"],\n            value=\"Machine\",\n            advanced=True,\n            info=\"Type of sender.\",\n        ),\n        StrInput(name=\"sender_name\", display_name=\"Sender Name\", info=\"Name of the sender.\", value=\"AI\", advanced=True),\n        StrInput(name=\"session_id\", display_name=\"Session ID\", info=\"Session ID for the message.\", advanced=True),\n        BoolInput(\n            name=\"data_template\",\n            display_name=\"Data Template\",\n            value=\"{text}\",\n            advanced=True,\n            info=\"Template to convert Data to Text. If left empty, it will be dynamically set to the Data's text key.\",\n        ),\n    ]\n    outputs = [\n        Output(display_name=\"Message\", name=\"message\", method=\"message_response\"),\n    ]\n\n    def message_response(self) -> Message:\n        if isinstance(self.input_value, Message):\n            message = self.input_value\n        else:\n            message = Message(\n                text=self.input_value,\n                sender=self.sender,\n                sender_name=self.sender_name,\n                session_id=self.session_id,\n            )\n        if self.session_id and isinstance(message, Message) and isinstance(message.text, str):\n            self.store_message(message)\n        self.status = message\n        return message\n"
              },
              "input_value": {
                "advanced": false,
                "display_name": "Text",
                "dynamic": false,
                "fileTypes": [],
                "file_path": "",
                "info": "Message to be passed as output.",
                "input_types": [
                  "Text",
                  "Message"
                ],
                "list": false,
                "load_from_db": false,
                "multiline": true,
                "name": "input_value",
                "password": false,
                "placeholder": "",
                "required": false,
                "show": true,
                "title_case": false,
                "type": "str",
                "value": ""
              },
              "sender": {
                "advanced": true,
                "display_name": "Sender Type",
                "dynamic": false,
                "fileTypes": [],
                "file_path": "",
                "info": "Type of sender.",
                "input_types": [
                  "Text"
                ],
                "list": true,
                "load_from_db": false,
                "multiline": false,
                "name": "sender",
                "options": [
                  "Machine",
                  "User"
                ],
                "password": false,
                "placeholder": "",
                "required": false,
                "show": true,
                "title_case": false,
                "type": "str",
                "value": "Machine"
              },
              "sender_name": {
                "advanced": true,
                "display_name": "Sender Name",
                "dynamic": false,
                "fileTypes": [],
                "file_path": "",
                "info": "Name of the sender.",
                "input_types": [
                  "Text"
                ],
                "list": false,
                "load_from_db": false,
                "multiline": false,
                "name": "sender_name",
                "password": false,
                "placeholder": "",
                "required": false,
                "show": true,
                "title_case": false,
                "type": "str",
                "value": "AI"
              },
              "session_id": {
                "advanced": true,
                "display_name": "Session ID",
                "dynamic": false,
                "fileTypes": [],
                "file_path": "",
                "info": "Session ID for the message.",
                "input_types": [
                  "Text"
                ],
                "list": false,
                "load_from_db": false,
                "multiline": false,
                "name": "session_id",
                "password": false,
                "placeholder": "",
                "required": false,
                "show": true,
                "title_case": false,
                "type": "str",
                "value": ""
              }
            }
          },
          "type": "ChatOutput"
        },
        "dragging": false,
        "height": 309,
        "id": "ChatOutput-y4SCS",
        "position": {
          "x": 1733.3012915204283,
          "y": 168.76098809939327
        },
        "positionAbsolute": {
          "x": 1733.3012915204283,
          "y": 168.76098809939327
        },
        "selected": false,
        "type": "genericNode",
        "width": 384
      },
      {
        "data": {
          "description": "A generic file loader.",
          "display_name": "File",
          "id": "File-BzIs2",
          "node": {
            "base_classes": [
              "Data"
            ],
            "beta": false,
            "conditional_paths": [],
            "custom_fields": {},
            "description": "A generic file loader.",
            "display_name": "File",
            "documentation": "",
            "edited": true,
            "field_order": [
              "path",
              "silent_errors"
            ],
            "frozen": false,
            "icon": "file-text",
            "output_types": [],
            "outputs": [
              {
                "cache": true,
                "display_name": "Data",
                "method": "load_file",
                "name": "data",
                "selected": "Data",
                "types": [
                  "Data"
                ],
                "value": "__UNDEFINED__"
              }
            ],
            "pinned": false,
            "template": {
              "_type": "Component",
              "code": {
                "advanced": true,
                "dynamic": true,
                "fileTypes": [],
                "file_path": "",
                "info": "",
                "list": false,
                "load_from_db": false,
                "multiline": true,
                "name": "code",
                "password": false,
                "placeholder": "",
                "required": true,
                "show": true,
                "title_case": false,
                "type": "code",
                "value": "from pathlib import Path\n\nfrom langflow.base.data.utils import TEXT_FILE_TYPES, parse_text_file_to_data\nfrom langflow.custom import Component\nfrom langflow.inputs import BoolInput, FileInput\nfrom langflow.schema import Data\nfrom langflow.template import Output\n\n\nclass FileComponent(Component):\n    display_name = \"File\"\n    description = \"A generic file loader.\"\n    icon = \"file-text\"\n\n    inputs = [\n        FileInput(\n            name=\"path\",\n            display_name=\"Path\",\n            file_types=TEXT_FILE_TYPES,\n            info=f\"Supported file types: {', '.join(TEXT_FILE_TYPES)}\",\n        ),\n        BoolInput(\n            name=\"silent_errors\",\n            display_name=\"Silent Errors\",\n            advanced=True,\n            info=\"If true, errors will not raise an exception.\",\n        ),\n    ]\n\n    outputs = [\n        Output(display_name=\"Data\", name=\"data\", method=\"load_file\"),\n    ]\n\n    def load_file(self) -> Data:\n        if not self.path:\n            raise ValueError(\"Please, upload a file to use this component.\")\n        resolved_path = self.resolve_path(self.path)\n        silent_errors = self.silent_errors\n\n        extension = Path(resolved_path).suffix[1:].lower()\n\n        if extension == \"doc\":\n            raise ValueError(\"doc files are not supported. Please save as .docx\")\n        if extension not in TEXT_FILE_TYPES:\n            raise ValueError(f\"Unsupported file type: {extension}\")\n\n        data = parse_text_file_to_data(resolved_path, silent_errors)\n        self.status = data if data else \"No data\"\n        return data or Data()\n"
              },
              "path": {
                "advanced": false,
                "display_name": "Path",
                "dynamic": false,
                "fileTypes": [
                  "txt",
                  "md",
                  "mdx",
                  "csv",
                  "json",
                  "yaml",
                  "yml",
                  "xml",
                  "html",
                  "htm",
                  "pdf",
                  "docx",
                  "py",
                  "sh",
                  "sql",
                  "js",
                  "ts",
                  "tsx"
                ],
                "file_path": "cd558bbb-10b7-4c22-a7ad-3739f26b4bd7/Climate Prediction Updated.json",
                "info": "Supported file types: txt, md, mdx, csv, json, yaml, yml, xml, html, htm, pdf, docx, py, sh, sql, js, ts, tsx",
                "list": false,
                "name": "path",
                "placeholder": "",
                "required": false,
                "show": true,
                "title_case": false,
                "type": "file",
                "value": ""
              },
              "silent_errors": {
                "advanced": true,
                "display_name": "Silent Errors",
                "dynamic": false,
                "info": "If true, errors will not raise an exception.",
                "list": false,
                "name": "silent_errors",
                "placeholder": "",
                "required": false,
                "show": true,
                "title_case": false,
                "type": "bool",
                "value": false
              }
            }
          },
          "type": "File"
        },
        "dragging": false,
        "height": 301,
        "id": "File-BzIs2",
        "position": {
          "x": -44.56084223565597,
          "y": 39.0475820447775
        },
        "positionAbsolute": {
          "x": -44.56084223565597,
          "y": 39.0475820447775
        },
        "selected": true,
        "type": "genericNode",
        "width": 384
      },
      {
        "data": {
          "id": "OpenAIModel-8b6nG",
          "node": {
            "base_classes": [
              "BaseLanguageModel",
              "Text"
            ],
            "beta": false,
            "conditional_paths": [],
            "custom_fields": {},
            "description": "Generates text using OpenAI LLMs.",
            "display_name": "OpenAI",
            "documentation": "",
            "field_order": [
              "input_value",
              "max_tokens",
              "model_kwargs",
              "model_name",
              "openai_api_base",
              "openai_api_key",
              "temperature",
              "stream",
              "system_message"
            ],
            "frozen": false,
            "icon": "OpenAI",
            "output_types": [],
            "outputs": [
              {
                "cache": true,
                "display_name": "Text",
                "method": "text_response",
                "name": "text_output",
                "selected": "Text",
                "types": [
                  "Text"
                ],
                "value": "__UNDEFINED__"
              },
              {
                "cache": true,
                "display_name": "Language Model",
                "method": "build_model",
                "name": "model_output",
                "selected": "BaseLanguageModel",
                "types": [
                  "BaseLanguageModel"
                ],
                "value": "__UNDEFINED__"
              }
            ],
            "pinned": false,
            "template": {
              "_type": "Component",
              "code": {
                "advanced": true,
                "dynamic": true,
                "fileTypes": [],
                "file_path": "",
                "info": "",
                "list": false,
                "load_from_db": false,
                "multiline": true,
                "name": "code",
                "password": false,
                "placeholder": "",
                "required": true,
                "show": true,
                "title_case": false,
                "type": "code",
                "value": "from langchain_openai import ChatOpenAI\nfrom pydantic.v1 import SecretStr\n\nfrom langflow.base.constants import STREAM_INFO_TEXT\nfrom langflow.base.models.model import LCModelComponent\nfrom langflow.base.models.openai_constants import MODEL_NAMES\nfrom langflow.field_typing import BaseLanguageModel, Text\nfrom langflow.inputs import BoolInput, DictInput, DropdownInput, FloatInput, SecretStrInput, StrInput\nfrom langflow.inputs.inputs import IntInput\nfrom langflow.template import Output\n\n\nclass OpenAIModelComponent(LCModelComponent):\n    display_name = \"OpenAI\"\n    description = \"Generates text using OpenAI LLMs.\"\n    icon = \"OpenAI\"\n\n    inputs = [\n        StrInput(name=\"input_value\", display_name=\"Input\", input_types=[\"Text\", \"Data\", \"Prompt\"]),\n        IntInput(\n            name=\"max_tokens\",\n            display_name=\"Max Tokens\",\n            advanced=True,\n            info=\"The maximum number of tokens to generate. Set to 0 for unlimited tokens.\",\n        ),\n        DictInput(name=\"model_kwargs\", display_name=\"Model Kwargs\", advanced=True),\n        DropdownInput(\n            name=\"model_name\", display_name=\"Model Name\", advanced=False, options=MODEL_NAMES, value=MODEL_NAMES[0]\n        ),\n        StrInput(\n            name=\"openai_api_base\",\n            display_name=\"OpenAI API Base\",\n            advanced=True,\n            info=\"The base URL of the OpenAI API. Defaults to https://api.openai.com/v1.\\n\\nYou can change this to use other APIs like JinaChat, LocalAI and Prem.\",\n        ),\n        SecretStrInput(\n            name=\"openai_api_key\",\n            display_name=\"OpenAI API Key\",\n            info=\"The OpenAI API Key to use for the OpenAI model.\",\n            advanced=False,\n            value=\"OPENAI_API_KEY\",\n        ),\n        FloatInput(name=\"temperature\", display_name=\"Temperature\", value=0.1),\n        BoolInput(name=\"stream\", display_name=\"Stream\", info=STREAM_INFO_TEXT, advanced=True),\n        StrInput(\n            name=\"system_message\",\n            display_name=\"System Message\",\n            info=\"System message to pass to the model.\",\n            advanced=True,\n        ),\n    ]\n    outputs = [\n        Output(display_name=\"Text\", name=\"text_output\", method=\"text_response\"),\n        Output(display_name=\"Language Model\", name=\"model_output\", method=\"build_model\"),\n    ]\n\n    def text_response(self) -> Text:\n        input_value = self.input_value\n        stream = self.stream\n        system_message = self.system_message\n        output = self.build_model()\n        result = self.get_chat_result(output, stream, input_value, system_message)\n        self.status = result\n        return result\n\n    def build_model(self) -> BaseLanguageModel:\n        openai_api_key = self.openai_api_key\n        temperature = self.temperature\n        model_name = self.model_name\n        max_tokens = self.max_tokens\n        model_kwargs = self.model_kwargs\n        openai_api_base = self.openai_api_base or \"https://api.openai.com/v1\"\n\n        if openai_api_key:\n            api_key = SecretStr(openai_api_key)\n        else:\n            api_key = None\n\n        output = ChatOpenAI(\n            max_tokens=max_tokens or None,\n            model_kwargs=model_kwargs or {},\n            model=model_name or None,\n            base_url=openai_api_base,\n            api_key=api_key,\n            temperature=temperature or 0.1,\n        )\n        return output\n"
              },
              "input_value": {
                "advanced": false,
                "display_name": "Input",
                "dynamic": false,
                "info": "",
                "input_types": [
                  "Text",
                  "Data",
                  "Prompt"
                ],
                "list": false,
                "load_from_db": false,
                "name": "input_value",
                "placeholder": "",
                "required": false,
                "show": true,
                "title_case": false,
                "type": "str",
                "value": ""
              },
              "max_tokens": {
                "advanced": true,
                "display_name": "Max Tokens",
                "dynamic": false,
                "info": "The maximum number of tokens to generate. Set to 0 for unlimited tokens.",
                "list": false,
                "name": "max_tokens",
                "placeholder": "",
                "required": false,
                "show": true,
                "title_case": false,
                "type": "int"
              },
              "model_kwargs": {
                "advanced": true,
                "display_name": "Model Kwargs",
                "dynamic": false,
                "info": "",
                "list": false,
                "name": "model_kwargs",
                "placeholder": "",
                "required": false,
                "show": true,
                "title_case": false,
                "type": "dict"
              },
              "model_name": {
                "advanced": false,
                "display_name": "Model Name",
                "dynamic": false,
                "info": "",
                "name": "model_name",
                "options": [
                  "gpt-4o",
                  "gpt-4-turbo",
                  "gpt-4-turbo-preview",
                  "gpt-3.5-turbo",
                  "gpt-3.5-turbo-0125"
                ],
                "placeholder": "",
                "required": false,
                "show": true,
                "title_case": false,
                "type": "str",
<<<<<<< HEAD
                "value": "gpt-4o"
=======
                "value": "gpt-3.5-turbo"
>>>>>>> 5f14aece
              },
              "openai_api_base": {
                "advanced": true,
                "display_name": "OpenAI API Base",
                "dynamic": false,
                "info": "The base URL of the OpenAI API. Defaults to https://api.openai.com/v1.\n\nYou can change this to use other APIs like JinaChat, LocalAI and Prem.",
                "list": false,
                "load_from_db": false,
                "name": "openai_api_base",
                "placeholder": "",
                "required": false,
                "show": true,
                "title_case": false,
                "type": "str",
                "value": ""
              },
              "openai_api_key": {
                "advanced": false,
                "display_name": "OpenAI API Key",
                "dynamic": false,
                "info": "The OpenAI API Key to use for the OpenAI model.",
                "input_types": [
                  "Text"
                ],
                "load_from_db": true,
                "name": "openai_api_key",
                "password": true,
                "placeholder": "",
                "required": false,
                "show": true,
                "title_case": false,
                "type": "str",
                "value": "OPENAI_API_KEY"
              },
              "stream": {
                "advanced": true,
                "display_name": "Stream",
                "dynamic": false,
                "info": "Stream the response from the model. Streaming works only in Chat.",
                "list": false,
                "name": "stream",
                "placeholder": "",
                "required": false,
                "show": true,
                "title_case": false,
                "type": "bool",
                "value": false
              },
              "system_message": {
                "advanced": true,
                "display_name": "System Message",
                "dynamic": false,
                "info": "System message to pass to the model.",
                "list": false,
                "load_from_db": false,
                "name": "system_message",
                "placeholder": "",
                "required": false,
                "show": true,
                "title_case": false,
                "type": "str",
                "value": ""
              },
              "temperature": {
                "advanced": false,
                "display_name": "Temperature",
                "dynamic": false,
                "info": "",
                "list": false,
                "name": "temperature",
                "placeholder": "",
                "required": false,
                "show": true,
                "title_case": false,
                "type": "float",
                "value": 0.1
              }
            }
          },
          "type": "OpenAIModel"
        },
        "dragging": false,
        "height": 623,
        "id": "OpenAIModel-8b6nG",
        "position": {
          "x": 1141.7303854551026,
          "y": -51.19892217231286
        },
        "positionAbsolute": {
          "x": 1141.7303854551026,
          "y": -51.19892217231286
        },
        "selected": false,
        "type": "genericNode",
        "width": 384
      }
    ],
    "viewport": {
      "x": 198.5801484914205,
      "y": 244.8736279905512,
      "zoom": 0.5335671198494703
    }
  },
  "description": "This flow integrates PDF reading with a language model to answer document-specific questions. Ideal for small-scale texts, it facilitates direct queries with immediate insights.",
  "id": "cd558bbb-10b7-4c22-a7ad-3739f26b4bd7",
  "is_component": false,
  "last_tested_version": "1.0.0a52",
  "name": "Document QA"
}<|MERGE_RESOLUTION|>--- conflicted
+++ resolved
@@ -2,121 +2,139 @@
   "data": {
     "edges": [
       {
+        "className": "stroke-gray-900 stroke-connection",
         "data": {
           "sourceHandle": {
+            "baseClasses": [
+              "str",
+              "Record",
+              "Text",
+              "object"
+            ],
+            "dataType": "ChatInput",
+            "id": "ChatInput-MsSJ9"
+          },
+          "targetHandle": {
+            "fieldName": "Question",
+            "id": "Prompt-tHwPf",
+            "inputTypes": [
+              "Document",
+              "BaseOutputParser",
+              "Record",
+              "Text"
+            ],
+            "type": "str"
+          }
+        },
+        "id": "reactflow__edge-ChatInput-MsSJ9{œbaseClassesœ:[œstrœ,œRecordœ,œTextœ,œobjectœ],œdataTypeœ:œChatInputœ,œidœ:œChatInput-MsSJ9œ}-Prompt-tHwPf{œfieldNameœ:œQuestionœ,œidœ:œPrompt-tHwPfœ,œinputTypesœ:[œDocumentœ,œBaseOutputParserœ,œRecordœ,œTextœ],œtypeœ:œstrœ}",
+        "source": "ChatInput-MsSJ9",
+        "sourceHandle": "{œbaseClassesœ: [œstrœ, œRecordœ, œTextœ, œobjectœ], œdataTypeœ: œChatInputœ, œidœ: œChatInput-MsSJ9œ}",
+        "style": {
+          "stroke": "#555"
+        },
+        "target": "Prompt-tHwPf",
+        "targetHandle": "{œfieldNameœ: œQuestionœ, œidœ: œPrompt-tHwPfœ, œinputTypesœ: [œDocumentœ, œBaseOutputParserœ, œRecordœ, œTextœ], œtypeœ: œstrœ}"
+      },
+      {
+        "className": "stroke-gray-900 stroke-connection",
+        "data": {
+          "sourceHandle": {
+            "baseClasses": [
+              "Record"
+            ],
             "dataType": "File",
-            "id": "File-BzIs2",
-            "name": "data",
-            "output_types": [
-              "Data"
-            ]
+            "id": "File-6TEsD"
           },
           "targetHandle": {
             "fieldName": "Document",
-            "id": "Prompt-9DNZG",
+            "id": "Prompt-tHwPf",
             "inputTypes": [
               "Document",
-              "Message",
-              "Data",
+              "BaseOutputParser",
+              "Record",
               "Text"
             ],
             "type": "str"
           }
         },
-        "id": "reactflow__edge-File-BzIs2{œdataTypeœ:œFileœ,œidœ:œFile-BzIs2œ,œnameœ:œdataœ,œoutput_typesœ:[œDataœ]}-Prompt-9DNZG{œfieldNameœ:œDocumentœ,œidœ:œPrompt-9DNZGœ,œinputTypesœ:[œDocumentœ,œMessageœ,œDataœ,œTextœ],œtypeœ:œstrœ}",
-        "source": "File-BzIs2",
-        "sourceHandle": "{œdataTypeœ: œFileœ, œidœ: œFile-BzIs2œ, œnameœ: œdataœ, œoutput_typesœ: [œDataœ]}",
-        "target": "Prompt-9DNZG",
-        "targetHandle": "{œfieldNameœ: œDocumentœ, œidœ: œPrompt-9DNZGœ, œinputTypesœ: [œDocumentœ, œMessageœ, œDataœ, œTextœ], œtypeœ: œstrœ}"
+        "id": "reactflow__edge-File-6TEsD{œbaseClassesœ:[œRecordœ],œdataTypeœ:œFileœ,œidœ:œFile-6TEsDœ}-Prompt-tHwPf{œfieldNameœ:œDocumentœ,œidœ:œPrompt-tHwPfœ,œinputTypesœ:[œDocumentœ,œBaseOutputParserœ,œRecordœ,œTextœ],œtypeœ:œstrœ}",
+        "source": "File-6TEsD",
+        "sourceHandle": "{œbaseClassesœ: [œRecordœ], œdataTypeœ: œFileœ, œidœ: œFile-6TEsDœ}",
+        "style": {
+          "stroke": "#555"
+        },
+        "target": "Prompt-tHwPf",
+        "targetHandle": "{œfieldNameœ: œDocumentœ, œidœ: œPrompt-tHwPfœ, œinputTypesœ: [œDocumentœ, œBaseOutputParserœ, œRecordœ, œTextœ], œtypeœ: œstrœ}"
       },
       {
+        "className": "stroke-gray-900 stroke-connection",
         "data": {
           "sourceHandle": {
-            "dataType": "ChatInput",
-            "id": "ChatInput-27Usy",
-            "name": "message",
-            "output_types": [
-              "Message"
-            ]
-          },
-          "targetHandle": {
-            "fieldName": "Question",
-            "id": "Prompt-9DNZG",
-            "inputTypes": [
-              "Document",
-              "Message",
-              "Data",
+            "baseClasses": [
+              "object",
+              "str",
               "Text"
             ],
-            "type": "str"
-          }
-        },
-        "id": "reactflow__edge-ChatInput-27Usy{œdataTypeœ:œChatInputœ,œidœ:œChatInput-27Usyœ,œnameœ:œmessageœ,œoutput_typesœ:[œMessageœ]}-Prompt-9DNZG{œfieldNameœ:œQuestionœ,œidœ:œPrompt-9DNZGœ,œinputTypesœ:[œDocumentœ,œMessageœ,œDataœ,œTextœ],œtypeœ:œstrœ}",
-        "source": "ChatInput-27Usy",
-        "sourceHandle": "{œdataTypeœ: œChatInputœ, œidœ: œChatInput-27Usyœ, œnameœ: œmessageœ, œoutput_typesœ: [œMessageœ]}",
-        "target": "Prompt-9DNZG",
-        "targetHandle": "{œfieldNameœ: œQuestionœ, œidœ: œPrompt-9DNZGœ, œinputTypesœ: [œDocumentœ, œMessageœ, œDataœ, œTextœ], œtypeœ: œstrœ}"
-      },
-      {
-        "data": {
-          "sourceHandle": {
             "dataType": "Prompt",
-            "id": "Prompt-9DNZG",
-            "name": "prompt",
-            "output_types": [
-              "Prompt"
-            ]
+            "id": "Prompt-tHwPf"
           },
           "targetHandle": {
             "fieldName": "input_value",
-            "id": "OpenAIModel-8b6nG",
+            "id": "OpenAIModel-Bt067",
             "inputTypes": [
               "Text",
-              "Data",
+              "Record",
               "Prompt"
             ],
             "type": "str"
           }
         },
-        "id": "reactflow__edge-Prompt-9DNZG{œdataTypeœ:œPromptœ,œidœ:œPrompt-9DNZGœ,œnameœ:œpromptœ,œoutput_typesœ:[œPromptœ]}-OpenAIModel-8b6nG{œfieldNameœ:œinput_valueœ,œidœ:œOpenAIModel-8b6nGœ,œinputTypesœ:[œTextœ,œDataœ,œPromptœ],œtypeœ:œstrœ}",
-        "source": "Prompt-9DNZG",
-        "sourceHandle": "{œdataTypeœ: œPromptœ, œidœ: œPrompt-9DNZGœ, œnameœ: œpromptœ, œoutput_typesœ: [œPromptœ]}",
-        "target": "OpenAIModel-8b6nG",
-        "targetHandle": "{œfieldNameœ: œinput_valueœ, œidœ: œOpenAIModel-8b6nGœ, œinputTypesœ: [œTextœ, œDataœ, œPromptœ], œtypeœ: œstrœ}"
+        "id": "reactflow__edge-Prompt-tHwPf{œbaseClassesœ:[œobjectœ,œstrœ,œTextœ],œdataTypeœ:œPromptœ,œidœ:œPrompt-tHwPfœ}-OpenAIModel-Bt067{œfieldNameœ:œinput_valueœ,œidœ:œOpenAIModel-Bt067œ,œinputTypesœ:[œTextœ],œtypeœ:œstrœ}",
+        "source": "Prompt-tHwPf",
+        "sourceHandle": "{œbaseClassesœ: [œobjectœ, œstrœ, œTextœ], œdataTypeœ: œPromptœ, œidœ: œPrompt-tHwPfœ}",
+        "style": {
+          "stroke": "#555"
+        },
+        "target": "OpenAIModel-Bt067",
+        "targetHandle": "{œfieldNameœ: œinput_valueœ, œidœ: œOpenAIModel-Bt067œ, œinputTypesœ: [œTextœ, œRecordœ, œPromptœ], œtypeœ: œstrœ}"
       },
       {
+        "className": "stroke-gray-900 stroke-connection",
         "data": {
           "sourceHandle": {
+            "baseClasses": [
+              "object",
+              "str",
+              "Text"
+            ],
             "dataType": "OpenAIModel",
-            "id": "OpenAIModel-8b6nG",
-            "name": "text_output",
-            "output_types": [
-              "Text"
-            ]
+            "id": "OpenAIModel-Bt067"
           },
           "targetHandle": {
             "fieldName": "input_value",
-            "id": "ChatOutput-y4SCS",
+            "id": "ChatOutput-F5Awj",
             "inputTypes": [
-              "Text",
-              "Message"
+              "Text"
             ],
             "type": "str"
           }
         },
-        "id": "reactflow__edge-OpenAIModel-8b6nG{œdataTypeœ:œOpenAIModelœ,œidœ:œOpenAIModel-8b6nGœ,œnameœ:œtext_outputœ,œoutput_typesœ:[œTextœ]}-ChatOutput-y4SCS{œfieldNameœ:œinput_valueœ,œidœ:œChatOutput-y4SCSœ,œinputTypesœ:[œTextœ,œMessageœ],œtypeœ:œstrœ}",
-        "source": "OpenAIModel-8b6nG",
-        "sourceHandle": "{œdataTypeœ: œOpenAIModelœ, œidœ: œOpenAIModel-8b6nGœ, œnameœ: œtext_outputœ, œoutput_typesœ: [œTextœ]}",
-        "target": "ChatOutput-y4SCS",
-        "targetHandle": "{œfieldNameœ: œinput_valueœ, œidœ: œChatOutput-y4SCSœ, œinputTypesœ: [œTextœ, œMessageœ], œtypeœ: œstrœ}"
+        "id": "reactflow__edge-OpenAIModel-Bt067{œbaseClassesœ:[œobjectœ,œstrœ,œTextœ],œdataTypeœ:œOpenAIModelœ,œidœ:œOpenAIModel-Bt067œ}-ChatOutput-F5Awj{œfieldNameœ:œinput_valueœ,œidœ:œChatOutput-F5Awjœ,œinputTypesœ:[œTextœ],œtypeœ:œstrœ}",
+        "source": "OpenAIModel-Bt067",
+        "sourceHandle": "{œbaseClassesœ: [œobjectœ, œstrœ, œTextœ], œdataTypeœ: œOpenAIModelœ, œidœ: œOpenAIModel-Bt067œ}",
+        "style": {
+          "stroke": "#555"
+        },
+        "target": "ChatOutput-F5Awj",
+        "targetHandle": "{œfieldNameœ: œinput_valueœ, œidœ: œChatOutput-F5Awjœ, œinputTypesœ: [œTextœ], œtypeœ: œstrœ}"
       }
     ],
     "nodes": [
       {
         "data": {
-          "description": "Create a prompt template with dynamic variables.",
+          "description": "A component for creating prompt templates using dynamic variables.",
           "display_name": "Prompt",
-          "id": "Prompt-9DNZG",
+          "id": "Prompt-tHwPf",
           "node": {
             "base_classes": [
               "object",
@@ -124,7 +142,6 @@
               "Text"
             ],
             "beta": false,
-            "conditional_paths": [],
             "custom_fields": {
               "template": [
                 "Document",
@@ -135,6 +152,7 @@
             "display_name": "Prompt",
             "documentation": "",
             "error": null,
+            "field_formatters": {},
             "field_order": [],
             "frozen": false,
             "full_path": null,
@@ -143,32 +161,9 @@
             "is_input": null,
             "is_output": null,
             "name": "",
-            "output_types": [],
-            "outputs": [
-              {
-                "cache": true,
-                "display_name": "Prompt",
-                "method": "build_prompt",
-                "name": "prompt",
-                "selected": "Prompt",
-                "types": [
-                  "Prompt"
-                ],
-                "value": "__UNDEFINED__"
-              },
-              {
-                "cache": true,
-                "display_name": "Text",
-                "method": "format_prompt",
-                "name": "text",
-                "selected": "Text",
-                "types": [
-                  "Text"
-                ],
-                "value": "__UNDEFINED__"
-              }
-            ],
-            "pinned": false,
+            "output_types": [
+              "Prompt"
+            ],
             "template": {
               "Document": {
                 "advanced": false,
@@ -180,8 +175,8 @@
                 "info": "",
                 "input_types": [
                   "Document",
-                  "Message",
-                  "Data",
+                  "BaseOutputParser",
+                  "Record",
                   "Text"
                 ],
                 "list": false,
@@ -206,8 +201,8 @@
                 "info": "",
                 "input_types": [
                   "Document",
-                  "Message",
-                  "Data",
+                  "BaseOutputParser",
+                  "Record",
                   "Text"
                 ],
                 "list": false,
@@ -222,7 +217,7 @@
                 "type": "str",
                 "value": ""
               },
-              "_type": "Component",
+              "_type": "CustomComponent",
               "code": {
                 "advanced": true,
                 "dynamic": true,
@@ -239,7 +234,7 @@
                 "show": true,
                 "title_case": false,
                 "type": "code",
-                "value": "from langflow.custom import Component\nfrom langflow.field_typing.prompt import Prompt\nfrom langflow.inputs import PromptInput\nfrom langflow.template import Output\n\n\nclass PromptComponent(Component):\n    display_name: str = \"Prompt\"\n    description: str = \"Create a prompt template with dynamic variables.\"\n    icon = \"prompts\"\n\n    inputs = [\n        PromptInput(name=\"template\", display_name=\"Template\"),\n    ]\n\n    outputs = [\n        Output(display_name=\"Prompt\", name=\"prompt\", method=\"build_prompt\"),\n        Output(display_name=\"Text\", name=\"text\", method=\"format_prompt\"),\n    ]\n\n    async def format_prompt(self) -> str:\n        prompt = await self.build_prompt()\n        formatted_text = prompt.format_text()\n        self.status = formatted_text\n        return formatted_text\n\n    async def build_prompt(\n        self,\n    ) -> Prompt:\n        kwargs = {k: v for k, v in self._arguments.items() if k != \"template\"}\n        prompt = await Prompt.from_template_and_variables(self.template, kwargs)\n        self.status = prompt.format_text()\n        return prompt\n"
+                "value": "from langflow.custom import CustomComponent\nfrom langflow.field_typing import TemplateField\nfrom langflow.field_typing.prompt import Prompt\n\n\nclass PromptComponent(CustomComponent):\n    display_name: str = \"Prompt\"\n    description: str = \"Create a prompt template with dynamic variables.\"\n    icon = \"prompts\"\n\n    def build_config(self):\n        return {\n            \"template\": TemplateField(display_name=\"Template\"),\n            \"code\": TemplateField(advanced=True),\n        }\n\n    async def build(\n        self,\n        template: Prompt,\n        **kwargs,\n    ) -> Prompt:\n        prompt = await Prompt.from_template_and_variables(template, kwargs)\n        self.status = prompt.format_text()\n        return prompt\n"
               },
               "template": {
                 "advanced": false,
@@ -268,8 +263,8 @@
           "type": "Prompt"
         },
         "dragging": false,
-        "height": 573,
-        "id": "Prompt-9DNZG",
+        "height": 479,
+        "id": "Prompt-tHwPf",
         "position": {
           "x": 585.7906101139403,
           "y": 117.52115876762832
@@ -284,7 +279,117 @@
       },
       {
         "data": {
-          "id": "ChatInput-27Usy",
+          "id": "File-6TEsD",
+          "node": {
+            "base_classes": [
+              "Record"
+            ],
+            "beta": false,
+            "custom_fields": {
+              "path": null,
+              "silent_errors": null
+            },
+            "description": "A generic file loader.",
+            "display_name": "Files",
+            "documentation": "",
+            "field_formatters": {},
+            "field_order": [],
+            "frozen": false,
+            "output_types": [
+              "Record"
+            ],
+            "template": {
+              "_type": "CustomComponent",
+              "code": {
+                "advanced": true,
+                "dynamic": true,
+                "fileTypes": [],
+                "file_path": "",
+                "info": "",
+                "list": false,
+                "load_from_db": false,
+                "multiline": true,
+                "name": "code",
+                "password": false,
+                "placeholder": "",
+                "required": true,
+                "show": true,
+                "title_case": false,
+                "type": "code",
+                "value": "from pathlib import Path\nfrom typing import Any, Dict\n\nfrom langflow.base.data.utils import TEXT_FILE_TYPES, parse_text_file_to_record\nfrom langflow.interface.custom.custom_component import CustomComponent\nfrom langflow.schema import Record\n\n\nclass FileComponent(CustomComponent):\n    display_name = \"Files\"\n    description = \"A generic file loader.\"\n\n    def build_config(self) -> Dict[str, Any]:\n        return {\n            \"path\": {\n                \"display_name\": \"Path\",\n                \"field_type\": \"file\",\n                \"file_types\": TEXT_FILE_TYPES,\n                \"info\": f\"Supported file types: {', '.join(TEXT_FILE_TYPES)}\",\n            },\n            \"silent_errors\": {\n                \"display_name\": \"Silent Errors\",\n                \"advanced\": True,\n                \"info\": \"If true, errors will not raise an exception.\",\n            },\n        }\n\n    def load_file(self, path: str, silent_errors: bool = False) -> Record:\n        resolved_path = self.resolve_path(path)\n        path_obj = Path(resolved_path)\n        extension = path_obj.suffix[1:].lower()\n        if extension == \"doc\":\n            raise ValueError(\"doc files are not supported. Please save as .docx\")\n        if extension not in TEXT_FILE_TYPES:\n            raise ValueError(f\"Unsupported file type: {extension}\")\n        record = parse_text_file_to_record(resolved_path, silent_errors)\n        self.status = record if record else \"No data\"\n        return record or Record()\n\n    def build(\n        self,\n        path: str,\n        silent_errors: bool = False,\n    ) -> Record:\n        record = self.load_file(path, silent_errors)\n        self.status = record\n        return record\n"
+              },
+              "path": {
+                "advanced": false,
+                "display_name": "Path",
+                "dynamic": false,
+                "fileTypes": [
+                  ".txt",
+                  ".md",
+                  ".mdx",
+                  ".csv",
+                  ".json",
+                  ".yaml",
+                  ".yml",
+                  ".xml",
+                  ".html",
+                  ".htm",
+                  ".pdf",
+                  ".docx"
+                ],
+                "info": "Supported file types: txt, md, mdx, csv, json, yaml, yml, xml, html, htm, pdf, docx",
+                "list": false,
+                "load_from_db": false,
+                "multiline": false,
+                "name": "path",
+                "password": false,
+                "placeholder": "",
+                "required": true,
+                "show": true,
+                "title_case": false,
+                "type": "file",
+                "value": ""
+              },
+              "silent_errors": {
+                "advanced": true,
+                "display_name": "Silent Errors",
+                "dynamic": false,
+                "fileTypes": [],
+                "file_path": "",
+                "info": "If true, errors will not raise an exception.",
+                "list": false,
+                "load_from_db": false,
+                "multiline": false,
+                "name": "silent_errors",
+                "password": false,
+                "placeholder": "",
+                "required": false,
+                "show": true,
+                "title_case": false,
+                "type": "bool",
+                "value": false
+              }
+            }
+          },
+          "type": "File"
+        },
+        "dragging": false,
+        "height": 282,
+        "id": "File-6TEsD",
+        "position": {
+          "x": -18.636536329280602,
+          "y": 3.951948774836353
+        },
+        "positionAbsolute": {
+          "x": -18.636536329280602,
+          "y": 3.951948774836353
+        },
+        "selected": false,
+        "type": "genericNode",
+        "width": 384
+      },
+      {
+        "data": {
+          "id": "ChatInput-MsSJ9",
           "node": {
             "base_classes": [
               "str",
@@ -307,22 +412,12 @@
             "field_order": [],
             "frozen": false,
             "icon": "ChatInput",
-            "output_types": [],
-            "outputs": [
-              {
-                "cache": true,
-                "display_name": "Message",
-                "method": "message_response",
-                "name": "message",
-                "selected": "Message",
-                "types": [
-                  "Message"
-                ],
-                "value": "__UNDEFINED__"
-              }
+            "output_types": [
+              "Message",
+              "Text"
             ],
             "template": {
-              "_type": "Component",
+              "_type": "CustomComponent",
               "code": {
                 "advanced": true,
                 "dynamic": true,
@@ -339,11 +434,7 @@
                 "show": true,
                 "title_case": false,
                 "type": "code",
-<<<<<<< HEAD
-                "value": "from langflow.base.io.chat import ChatComponent\nfrom langflow.inputs import DropdownInput, StrInput\nfrom langflow.schema.message import Message\nfrom langflow.template import Output\n\n\nclass ChatInput(ChatComponent):\n    display_name = \"Chat Input\"\n    description = \"Get chat inputs from the Playground.\"\n    icon = \"ChatInput\"\n\n    inputs = [\n        StrInput(\n            name=\"input_value\",\n            display_name=\"Text\",\n            multiline=True,\n            input_types=[],\n            value=\"\",\n            info=\"Message to be passed as input.\",\n        ),\n        DropdownInput(\n            name=\"sender\",\n            display_name=\"Sender Type\",\n            options=[\"Machine\", \"User\"],\n            value=\"User\",\n            info=\"Type of sender.\",\n            advanced=True,\n        ),\n        StrInput(\n            name=\"sender_name\",\n            type=str,\n            display_name=\"Sender Name\",\n            info=\"Name of the sender.\",\n            value=\"User\",\n            advanced=True,\n        ),\n        StrInput(\n            name=\"session_id\", type=str, display_name=\"Session ID\", info=\"Session ID for the message.\", advanced=True\n        ),\n    ]\n    outputs = [\n        Output(display_name=\"Message\", name=\"message\", method=\"message_response\"),\n    ]\n\n    def message_response(self) -> Message:\n        message = Message(\n            text=self.input_value,\n            sender=self.sender,\n            sender_name=self.sender_name,\n            session_id=self.session_id,\n        )\n        if self.session_id and isinstance(message, (Message, str)) and isinstance(message.text, str):\n            self.store_message(message)\n        self.status = message\n        return message\n"
-=======
                 "value": "from typing import Optional\n\nfrom langflow.base.io.chat import ChatComponent\nfrom langflow.schema.message import Message\nfrom langflow.field_typing import Text\nfrom typing import Union\n\n\nclass ChatInput(ChatComponent):\n    display_name = \"Chat Input\"\n    description = \"Get chat inputs from the Playground.\"\n    icon = \"ChatInput\"\n\n    def build_config(self):\n        build_config = super().build_config()\n        build_config[\"input_value\"] = {\n            \"input_types\": [],\n            \"display_name\": \"Text\",\n            \"multiline\": True,\n        }\n        build_config[\"return_message\"] = {\n            \"display_name\": \"Return Record\",\n            \"advanced\": True,\n        }\n\n        return build_config\n\n    def build(\n        self,\n        sender: Optional[str] = \"User\",\n        sender_name: Optional[str] = \"User\",\n        input_value: Optional[str] = None,\n        files: Optional[list[str]] = None,\n        session_id: Optional[str] = None,\n        return_message: Optional[bool] = True,\n    ) -> Union[Message, Text]:\n        return super().build_with_record(\n            sender=sender,\n            sender_name=sender_name,\n            input_value=input_value,\n            files=files,\n            session_id=session_id,\n            return_message=return_message,\n        )\n"
->>>>>>> 5f14aece
               },
               "input_value": {
                 "advanced": false,
@@ -351,7 +442,7 @@
                 "dynamic": false,
                 "fileTypes": [],
                 "file_path": "",
-                "info": "Message to be passed as input.",
+                "info": "",
                 "input_types": [],
                 "list": false,
                 "load_from_db": false,
@@ -371,7 +462,7 @@
                 "dynamic": false,
                 "fileTypes": [],
                 "file_path": "",
-                "info": "Type of sender.",
+                "info": "",
                 "input_types": [
                   "Text"
                 ],
@@ -392,12 +483,12 @@
                 "value": "User"
               },
               "sender_name": {
-                "advanced": true,
+                "advanced": false,
                 "display_name": "Sender Name",
                 "dynamic": false,
                 "fileTypes": [],
                 "file_path": "",
-                "info": "Name of the sender.",
+                "info": "",
                 "input_types": [
                   "Text"
                 ],
@@ -419,7 +510,7 @@
                 "dynamic": false,
                 "fileTypes": [],
                 "file_path": "",
-                "info": "Session ID for the message.",
+                "info": "If provided, the message will be stored in the memory.",
                 "input_types": [
                   "Text"
                 ],
@@ -432,31 +523,30 @@
                 "required": false,
                 "show": true,
                 "title_case": false,
-                "type": "str",
-                "value": ""
+                "type": "str"
               }
             }
           },
           "type": "ChatInput"
         },
         "dragging": false,
-        "height": 301,
-        "id": "ChatInput-27Usy",
+        "height": 377,
+        "id": "ChatInput-MsSJ9",
         "position": {
-          "x": -38.501719080514135,
+          "x": -28.80036300619821,
           "y": 379.81180230285355
         },
         "positionAbsolute": {
-          "x": -38.501719080514135,
+          "x": -28.80036300619821,
           "y": 379.81180230285355
         },
-        "selected": false,
+        "selected": true,
         "type": "genericNode",
         "width": 384
       },
       {
         "data": {
-          "id": "ChatOutput-y4SCS",
+          "id": "ChatOutput-F5Awj",
           "node": {
             "base_classes": [
               "str",
@@ -479,22 +569,12 @@
             "field_order": [],
             "frozen": false,
             "icon": "ChatOutput",
-            "output_types": [],
-            "outputs": [
-              {
-                "cache": true,
-                "display_name": "Message",
-                "method": "message_response",
-                "name": "message",
-                "selected": "Message",
-                "types": [
-                  "Message"
-                ],
-                "value": "__UNDEFINED__"
-              }
+            "output_types": [
+              "Message",
+              "Text"
             ],
             "template": {
-              "_type": "Component",
+              "_type": "CustomComponent",
               "code": {
                 "advanced": true,
                 "dynamic": true,
@@ -511,7 +591,7 @@
                 "show": true,
                 "title_case": false,
                 "type": "code",
-                "value": "from langflow.base.io.chat import ChatComponent\nfrom langflow.inputs import BoolInput, DropdownInput, MultilineInput, StrInput\nfrom langflow.schema.message import Message\nfrom langflow.template import Output\n\n\nclass ChatOutput(ChatComponent):\n    display_name = \"Chat Output\"\n    description = \"Display a chat message in the Playground.\"\n    icon = \"ChatOutput\"\n\n    inputs = [\n        MultilineInput(\n            name=\"input_value\",\n            display_name=\"Text\",\n            info=\"Message to be passed as output.\",\n            input_types=[\"Text\", \"Message\"],\n        ),\n        DropdownInput(\n            name=\"sender\",\n            display_name=\"Sender Type\",\n            options=[\"Machine\", \"User\"],\n            value=\"Machine\",\n            advanced=True,\n            info=\"Type of sender.\",\n        ),\n        StrInput(name=\"sender_name\", display_name=\"Sender Name\", info=\"Name of the sender.\", value=\"AI\", advanced=True),\n        StrInput(name=\"session_id\", display_name=\"Session ID\", info=\"Session ID for the message.\", advanced=True),\n        BoolInput(\n            name=\"data_template\",\n            display_name=\"Data Template\",\n            value=\"{text}\",\n            advanced=True,\n            info=\"Template to convert Data to Text. If left empty, it will be dynamically set to the Data's text key.\",\n        ),\n    ]\n    outputs = [\n        Output(display_name=\"Message\", name=\"message\", method=\"message_response\"),\n    ]\n\n    def message_response(self) -> Message:\n        if isinstance(self.input_value, Message):\n            message = self.input_value\n        else:\n            message = Message(\n                text=self.input_value,\n                sender=self.sender,\n                sender_name=self.sender_name,\n                session_id=self.session_id,\n            )\n        if self.session_id and isinstance(message, Message) and isinstance(message.text, str):\n            self.store_message(message)\n        self.status = message\n        return message\n"
+                "value": "from typing import Optional, Union\n\nfrom langflow.base.io.chat import ChatComponent\nfrom langflow.field_typing import Text\nfrom langflow.schema.message import Message\n\n\nclass ChatOutput(ChatComponent):\n    display_name = \"Chat Output\"\n    description = \"Display a chat message in the Playground.\"\n    icon = \"ChatOutput\"\n\n    def build(\n        self,\n        sender: Optional[str] = \"Machine\",\n        sender_name: Optional[str] = \"AI\",\n        input_value: Optional[str] = None,\n        session_id: Optional[str] = None,\n        files: Optional[list[str]] = None,\n        return_message: Optional[bool] = False,\n    ) -> Union[Message, Text]:\n        return super().build_with_record(\n            sender=sender,\n            sender_name=sender_name,\n            input_value=input_value,\n            session_id=session_id,\n            files=files,\n            return_message=return_message,\n        )\n"
               },
               "input_value": {
                 "advanced": false,
@@ -519,10 +599,9 @@
                 "dynamic": false,
                 "fileTypes": [],
                 "file_path": "",
-                "info": "Message to be passed as output.",
-                "input_types": [
-                  "Text",
-                  "Message"
+                "info": "",
+                "input_types": [
+                  "Text"
                 ],
                 "list": false,
                 "load_from_db": false,
@@ -533,8 +612,7 @@
                 "required": false,
                 "show": true,
                 "title_case": false,
-                "type": "str",
-                "value": ""
+                "type": "str"
               },
               "sender": {
                 "advanced": true,
@@ -542,7 +620,7 @@
                 "dynamic": false,
                 "fileTypes": [],
                 "file_path": "",
-                "info": "Type of sender.",
+                "info": "",
                 "input_types": [
                   "Text"
                 ],
@@ -563,12 +641,12 @@
                 "value": "Machine"
               },
               "sender_name": {
-                "advanced": true,
+                "advanced": false,
                 "display_name": "Sender Name",
                 "dynamic": false,
                 "fileTypes": [],
                 "file_path": "",
-                "info": "Name of the sender.",
+                "info": "",
                 "input_types": [
                   "Text"
                 ],
@@ -590,7 +668,7 @@
                 "dynamic": false,
                 "fileTypes": [],
                 "file_path": "",
-                "info": "Session ID for the message.",
+                "info": "If provided, the message will be stored in the memory.",
                 "input_types": [
                   "Text"
                 ],
@@ -603,16 +681,15 @@
                 "required": false,
                 "show": true,
                 "title_case": false,
-                "type": "str",
-                "value": ""
+                "type": "str"
               }
             }
           },
           "type": "ChatOutput"
         },
         "dragging": false,
-        "height": 309,
-        "id": "ChatOutput-y4SCS",
+        "height": 385,
+        "id": "ChatOutput-F5Awj",
         "position": {
           "x": 1733.3012915204283,
           "y": 168.76098809939327
@@ -627,184 +704,47 @@
       },
       {
         "data": {
-          "description": "A generic file loader.",
-          "display_name": "File",
-          "id": "File-BzIs2",
+          "id": "OpenAIModel-Bt067",
           "node": {
             "base_classes": [
-              "Data"
+              "object",
+              "str",
+              "Text"
             ],
             "beta": false,
-            "conditional_paths": [],
-            "custom_fields": {},
-            "description": "A generic file loader.",
-            "display_name": "File",
-            "documentation": "",
-            "edited": true,
-            "field_order": [
-              "path",
-              "silent_errors"
-            ],
-            "frozen": false,
-            "icon": "file-text",
-            "output_types": [],
-            "outputs": [
-              {
-                "cache": true,
-                "display_name": "Data",
-                "method": "load_file",
-                "name": "data",
-                "selected": "Data",
-                "types": [
-                  "Data"
-                ],
-                "value": "__UNDEFINED__"
-              }
-            ],
-            "pinned": false,
-            "template": {
-              "_type": "Component",
-              "code": {
-                "advanced": true,
-                "dynamic": true,
-                "fileTypes": [],
-                "file_path": "",
-                "info": "",
-                "list": false,
-                "load_from_db": false,
-                "multiline": true,
-                "name": "code",
-                "password": false,
-                "placeholder": "",
-                "required": true,
-                "show": true,
-                "title_case": false,
-                "type": "code",
-                "value": "from pathlib import Path\n\nfrom langflow.base.data.utils import TEXT_FILE_TYPES, parse_text_file_to_data\nfrom langflow.custom import Component\nfrom langflow.inputs import BoolInput, FileInput\nfrom langflow.schema import Data\nfrom langflow.template import Output\n\n\nclass FileComponent(Component):\n    display_name = \"File\"\n    description = \"A generic file loader.\"\n    icon = \"file-text\"\n\n    inputs = [\n        FileInput(\n            name=\"path\",\n            display_name=\"Path\",\n            file_types=TEXT_FILE_TYPES,\n            info=f\"Supported file types: {', '.join(TEXT_FILE_TYPES)}\",\n        ),\n        BoolInput(\n            name=\"silent_errors\",\n            display_name=\"Silent Errors\",\n            advanced=True,\n            info=\"If true, errors will not raise an exception.\",\n        ),\n    ]\n\n    outputs = [\n        Output(display_name=\"Data\", name=\"data\", method=\"load_file\"),\n    ]\n\n    def load_file(self) -> Data:\n        if not self.path:\n            raise ValueError(\"Please, upload a file to use this component.\")\n        resolved_path = self.resolve_path(self.path)\n        silent_errors = self.silent_errors\n\n        extension = Path(resolved_path).suffix[1:].lower()\n\n        if extension == \"doc\":\n            raise ValueError(\"doc files are not supported. Please save as .docx\")\n        if extension not in TEXT_FILE_TYPES:\n            raise ValueError(f\"Unsupported file type: {extension}\")\n\n        data = parse_text_file_to_data(resolved_path, silent_errors)\n        self.status = data if data else \"No data\"\n        return data or Data()\n"
-              },
-              "path": {
-                "advanced": false,
-                "display_name": "Path",
-                "dynamic": false,
-                "fileTypes": [
-                  "txt",
-                  "md",
-                  "mdx",
-                  "csv",
-                  "json",
-                  "yaml",
-                  "yml",
-                  "xml",
-                  "html",
-                  "htm",
-                  "pdf",
-                  "docx",
-                  "py",
-                  "sh",
-                  "sql",
-                  "js",
-                  "ts",
-                  "tsx"
-                ],
-                "file_path": "cd558bbb-10b7-4c22-a7ad-3739f26b4bd7/Climate Prediction Updated.json",
-                "info": "Supported file types: txt, md, mdx, csv, json, yaml, yml, xml, html, htm, pdf, docx, py, sh, sql, js, ts, tsx",
-                "list": false,
-                "name": "path",
-                "placeholder": "",
-                "required": false,
-                "show": true,
-                "title_case": false,
-                "type": "file",
-                "value": ""
-              },
-              "silent_errors": {
-                "advanced": true,
-                "display_name": "Silent Errors",
-                "dynamic": false,
-                "info": "If true, errors will not raise an exception.",
-                "list": false,
-                "name": "silent_errors",
-                "placeholder": "",
-                "required": false,
-                "show": true,
-                "title_case": false,
-                "type": "bool",
-                "value": false
-              }
-            }
-          },
-          "type": "File"
-        },
-        "dragging": false,
-        "height": 301,
-        "id": "File-BzIs2",
-        "position": {
-          "x": -44.56084223565597,
-          "y": 39.0475820447775
-        },
-        "positionAbsolute": {
-          "x": -44.56084223565597,
-          "y": 39.0475820447775
-        },
-        "selected": true,
-        "type": "genericNode",
-        "width": 384
-      },
-      {
-        "data": {
-          "id": "OpenAIModel-8b6nG",
-          "node": {
-            "base_classes": [
-              "BaseLanguageModel",
-              "Text"
-            ],
-            "beta": false,
-            "conditional_paths": [],
-            "custom_fields": {},
+            "custom_fields": {
+              "input_value": null,
+              "max_tokens": null,
+              "model_kwargs": null,
+              "model_name": null,
+              "openai_api_base": null,
+              "openai_api_key": null,
+              "stream": null,
+              "system_message": null,
+              "temperature": null
+            },
             "description": "Generates text using OpenAI LLMs.",
             "display_name": "OpenAI",
             "documentation": "",
+            "field_formatters": {},
             "field_order": [
-              "input_value",
               "max_tokens",
               "model_kwargs",
               "model_name",
               "openai_api_base",
               "openai_api_key",
               "temperature",
-              "stream",
-              "system_message"
+              "input_value",
+              "system_message",
+              "stream"
             ],
             "frozen": false,
             "icon": "OpenAI",
-            "output_types": [],
-            "outputs": [
-              {
-                "cache": true,
-                "display_name": "Text",
-                "method": "text_response",
-                "name": "text_output",
-                "selected": "Text",
-                "types": [
-                  "Text"
-                ],
-                "value": "__UNDEFINED__"
-              },
-              {
-                "cache": true,
-                "display_name": "Language Model",
-                "method": "build_model",
-                "name": "model_output",
-                "selected": "BaseLanguageModel",
-                "types": [
-                  "BaseLanguageModel"
-                ],
-                "value": "__UNDEFINED__"
-              }
-            ],
-            "pinned": false,
+            "output_types": [
+              "Text"
+            ],
             "template": {
-              "_type": "Component",
+              "_type": "CustomComponent",
               "code": {
                 "advanced": true,
                 "dynamic": true,
@@ -821,59 +761,82 @@
                 "show": true,
                 "title_case": false,
                 "type": "code",
-                "value": "from langchain_openai import ChatOpenAI\nfrom pydantic.v1 import SecretStr\n\nfrom langflow.base.constants import STREAM_INFO_TEXT\nfrom langflow.base.models.model import LCModelComponent\nfrom langflow.base.models.openai_constants import MODEL_NAMES\nfrom langflow.field_typing import BaseLanguageModel, Text\nfrom langflow.inputs import BoolInput, DictInput, DropdownInput, FloatInput, SecretStrInput, StrInput\nfrom langflow.inputs.inputs import IntInput\nfrom langflow.template import Output\n\n\nclass OpenAIModelComponent(LCModelComponent):\n    display_name = \"OpenAI\"\n    description = \"Generates text using OpenAI LLMs.\"\n    icon = \"OpenAI\"\n\n    inputs = [\n        StrInput(name=\"input_value\", display_name=\"Input\", input_types=[\"Text\", \"Data\", \"Prompt\"]),\n        IntInput(\n            name=\"max_tokens\",\n            display_name=\"Max Tokens\",\n            advanced=True,\n            info=\"The maximum number of tokens to generate. Set to 0 for unlimited tokens.\",\n        ),\n        DictInput(name=\"model_kwargs\", display_name=\"Model Kwargs\", advanced=True),\n        DropdownInput(\n            name=\"model_name\", display_name=\"Model Name\", advanced=False, options=MODEL_NAMES, value=MODEL_NAMES[0]\n        ),\n        StrInput(\n            name=\"openai_api_base\",\n            display_name=\"OpenAI API Base\",\n            advanced=True,\n            info=\"The base URL of the OpenAI API. Defaults to https://api.openai.com/v1.\\n\\nYou can change this to use other APIs like JinaChat, LocalAI and Prem.\",\n        ),\n        SecretStrInput(\n            name=\"openai_api_key\",\n            display_name=\"OpenAI API Key\",\n            info=\"The OpenAI API Key to use for the OpenAI model.\",\n            advanced=False,\n            value=\"OPENAI_API_KEY\",\n        ),\n        FloatInput(name=\"temperature\", display_name=\"Temperature\", value=0.1),\n        BoolInput(name=\"stream\", display_name=\"Stream\", info=STREAM_INFO_TEXT, advanced=True),\n        StrInput(\n            name=\"system_message\",\n            display_name=\"System Message\",\n            info=\"System message to pass to the model.\",\n            advanced=True,\n        ),\n    ]\n    outputs = [\n        Output(display_name=\"Text\", name=\"text_output\", method=\"text_response\"),\n        Output(display_name=\"Language Model\", name=\"model_output\", method=\"build_model\"),\n    ]\n\n    def text_response(self) -> Text:\n        input_value = self.input_value\n        stream = self.stream\n        system_message = self.system_message\n        output = self.build_model()\n        result = self.get_chat_result(output, stream, input_value, system_message)\n        self.status = result\n        return result\n\n    def build_model(self) -> BaseLanguageModel:\n        openai_api_key = self.openai_api_key\n        temperature = self.temperature\n        model_name = self.model_name\n        max_tokens = self.max_tokens\n        model_kwargs = self.model_kwargs\n        openai_api_base = self.openai_api_base or \"https://api.openai.com/v1\"\n\n        if openai_api_key:\n            api_key = SecretStr(openai_api_key)\n        else:\n            api_key = None\n\n        output = ChatOpenAI(\n            max_tokens=max_tokens or None,\n            model_kwargs=model_kwargs or {},\n            model=model_name or None,\n            base_url=openai_api_base,\n            api_key=api_key,\n            temperature=temperature or 0.1,\n        )\n        return output\n"
+                "value": "from typing import Optional\n\nfrom langchain_openai import ChatOpenAI\nfrom pydantic.v1 import SecretStr\n\nfrom langflow.base.constants import STREAM_INFO_TEXT\nfrom langflow.base.models.model import LCModelComponent\nfrom langflow.base.models.openai_constants import MODEL_NAMES\nfrom langflow.field_typing import NestedDict, Text\n\n\nclass OpenAIModelComponent(LCModelComponent):\n    display_name = \"OpenAI\"\n    description = \"Generates text using OpenAI LLMs.\"\n    icon = \"OpenAI\"\n\n    field_order = [\n        \"max_tokens\",\n        \"model_kwargs\",\n        \"model_name\",\n        \"openai_api_base\",\n        \"openai_api_key\",\n        \"temperature\",\n        \"input_value\",\n        \"system_message\",\n        \"stream\",\n    ]\n\n    def build_config(self):\n        return {\n            \"input_value\": {\"display_name\": \"Input\", \"input_types\": [\"Text\", \"Record\", \"Prompt\"]},\n            \"max_tokens\": {\n                \"display_name\": \"Max Tokens\",\n                \"advanced\": True,\n                \"info\": \"The maximum number of tokens to generate. Set to 0 for unlimited tokens.\",\n            },\n            \"model_kwargs\": {\n                \"display_name\": \"Model Kwargs\",\n                \"advanced\": True,\n            },\n            \"model_name\": {\n                \"display_name\": \"Model Name\",\n                \"advanced\": False,\n                \"options\": MODEL_NAMES,\n            },\n            \"openai_api_base\": {\n                \"display_name\": \"OpenAI API Base\",\n                \"advanced\": True,\n                \"info\": (\n                    \"The base URL of the OpenAI API. Defaults to https://api.openai.com/v1.\\n\\n\"\n                    \"You can change this to use other APIs like JinaChat, LocalAI and Prem.\"\n                ),\n            },\n            \"openai_api_key\": {\n                \"display_name\": \"OpenAI API Key\",\n                \"info\": \"The OpenAI API Key to use for the OpenAI model.\",\n                \"advanced\": False,\n                \"password\": True,\n            },\n            \"temperature\": {\n                \"display_name\": \"Temperature\",\n                \"advanced\": False,\n                \"value\": 0.1,\n            },\n            \"stream\": {\n                \"display_name\": \"Stream\",\n                \"info\": STREAM_INFO_TEXT,\n                \"advanced\": True,\n            },\n            \"system_message\": {\n                \"display_name\": \"System Message\",\n                \"info\": \"System message to pass to the model.\",\n                \"advanced\": True,\n            },\n        }\n\n    def build(\n        self,\n        input_value: Text,\n        openai_api_key: str,\n        temperature: float = 0.1,\n        model_name: str = \"gpt-3.5-turbo\",\n        max_tokens: Optional[int] = 256,\n        model_kwargs: NestedDict = {},\n        openai_api_base: Optional[str] = None,\n        stream: bool = False,\n        system_message: Optional[str] = None,\n    ) -> Text:\n        if not openai_api_base:\n            openai_api_base = \"https://api.openai.com/v1\"\n        if openai_api_key:\n            api_key = SecretStr(openai_api_key)\n        else:\n            api_key = None\n\n        output = ChatOpenAI(\n            max_tokens=max_tokens or None,\n            model_kwargs=model_kwargs,\n            model=model_name,\n            base_url=openai_api_base,\n            api_key=api_key,\n            temperature=temperature,\n        )\n\n        return self.get_chat_result(output, stream, input_value, system_message)\n"
               },
               "input_value": {
                 "advanced": false,
                 "display_name": "Input",
                 "dynamic": false,
+                "fileTypes": [],
+                "file_path": "",
                 "info": "",
                 "input_types": [
                   "Text",
-                  "Data",
+                  "Record",
                   "Prompt"
                 ],
                 "list": false,
                 "load_from_db": false,
+                "multiline": false,
                 "name": "input_value",
-                "placeholder": "",
-                "required": false,
-                "show": true,
-                "title_case": false,
-                "type": "str",
-                "value": ""
+                "password": false,
+                "placeholder": "",
+                "required": true,
+                "show": true,
+                "title_case": false,
+                "type": "str"
               },
               "max_tokens": {
                 "advanced": true,
                 "display_name": "Max Tokens",
                 "dynamic": false,
+                "fileTypes": [],
+                "file_path": "",
                 "info": "The maximum number of tokens to generate. Set to 0 for unlimited tokens.",
                 "list": false,
+                "load_from_db": false,
+                "multiline": false,
                 "name": "max_tokens",
-                "placeholder": "",
-                "required": false,
-                "show": true,
-                "title_case": false,
-                "type": "int"
+                "password": false,
+                "placeholder": "",
+                "required": false,
+                "show": true,
+                "title_case": false,
+                "type": "int",
+                "value": 256
               },
               "model_kwargs": {
                 "advanced": true,
                 "display_name": "Model Kwargs",
                 "dynamic": false,
-                "info": "",
-                "list": false,
+                "fileTypes": [],
+                "file_path": "",
+                "info": "",
+                "list": false,
+                "load_from_db": false,
+                "multiline": false,
                 "name": "model_kwargs",
-                "placeholder": "",
-                "required": false,
-                "show": true,
-                "title_case": false,
-                "type": "dict"
+                "password": false,
+                "placeholder": "",
+                "required": false,
+                "show": true,
+                "title_case": false,
+                "type": "NestedDict",
+                "value": {}
               },
               "model_name": {
                 "advanced": false,
                 "display_name": "Model Name",
                 "dynamic": false,
-                "info": "",
+                "fileTypes": [],
+                "file_path": "",
+                "info": "",
+                "input_types": [
+                  "Text"
+                ],
+                "list": true,
+                "load_from_db": false,
+                "multiline": false,
                 "name": "model_name",
                 "options": [
                   "gpt-4o",
@@ -882,87 +845,116 @@
                   "gpt-3.5-turbo",
                   "gpt-3.5-turbo-0125"
                 ],
+                "password": false,
                 "placeholder": "",
                 "required": false,
                 "show": true,
                 "title_case": false,
                 "type": "str",
-<<<<<<< HEAD
-                "value": "gpt-4o"
-=======
                 "value": "gpt-3.5-turbo"
->>>>>>> 5f14aece
               },
               "openai_api_base": {
                 "advanced": true,
                 "display_name": "OpenAI API Base",
                 "dynamic": false,
+                "fileTypes": [],
+                "file_path": "",
                 "info": "The base URL of the OpenAI API. Defaults to https://api.openai.com/v1.\n\nYou can change this to use other APIs like JinaChat, LocalAI and Prem.",
-                "list": false,
-                "load_from_db": false,
+                "input_types": [
+                  "Text"
+                ],
+                "list": false,
+                "load_from_db": false,
+                "multiline": false,
                 "name": "openai_api_base",
-                "placeholder": "",
-                "required": false,
-                "show": true,
-                "title_case": false,
-                "type": "str",
-                "value": ""
+                "password": false,
+                "placeholder": "",
+                "required": false,
+                "show": true,
+                "title_case": false,
+                "type": "str"
               },
               "openai_api_key": {
                 "advanced": false,
                 "display_name": "OpenAI API Key",
                 "dynamic": false,
+                "fileTypes": [],
+                "file_path": "",
                 "info": "The OpenAI API Key to use for the OpenAI model.",
                 "input_types": [
                   "Text"
                 ],
+                "list": false,
                 "load_from_db": true,
+                "multiline": false,
                 "name": "openai_api_key",
                 "password": true,
                 "placeholder": "",
-                "required": false,
+                "required": true,
                 "show": true,
                 "title_case": false,
                 "type": "str",
                 "value": "OPENAI_API_KEY"
               },
               "stream": {
-                "advanced": true,
+                "advanced": false,
                 "display_name": "Stream",
                 "dynamic": false,
+                "fileTypes": [],
+                "file_path": "",
                 "info": "Stream the response from the model. Streaming works only in Chat.",
                 "list": false,
+                "load_from_db": false,
+                "multiline": false,
                 "name": "stream",
+                "password": false,
                 "placeholder": "",
                 "required": false,
                 "show": true,
                 "title_case": false,
                 "type": "bool",
-                "value": false
+                "value": true
               },
               "system_message": {
                 "advanced": true,
                 "display_name": "System Message",
                 "dynamic": false,
+                "fileTypes": [],
+                "file_path": "",
                 "info": "System message to pass to the model.",
-                "list": false,
-                "load_from_db": false,
+                "input_types": [
+                  "Text"
+                ],
+                "list": false,
+                "load_from_db": false,
+                "multiline": false,
                 "name": "system_message",
-                "placeholder": "",
-                "required": false,
-                "show": true,
-                "title_case": false,
-                "type": "str",
-                "value": ""
+                "password": false,
+                "placeholder": "",
+                "required": false,
+                "show": true,
+                "title_case": false,
+                "type": "str"
               },
               "temperature": {
                 "advanced": false,
                 "display_name": "Temperature",
                 "dynamic": false,
-                "info": "",
-                "list": false,
+                "fileTypes": [],
+                "file_path": "",
+                "info": "",
+                "list": false,
+                "load_from_db": false,
+                "multiline": false,
                 "name": "temperature",
-                "placeholder": "",
+                "password": false,
+                "placeholder": "",
+                "rangeSpec": {
+                  "max": 1,
+                  "min": -1,
+                  "step": 0.1,
+                  "step_type": "float"
+                },
                 "required": false,
                 "show": true,
                 "title_case": false,
@@ -974,15 +966,15 @@
           "type": "OpenAIModel"
         },
         "dragging": false,
-        "height": 623,
-        "id": "OpenAIModel-8b6nG",
+        "height": 642,
+        "id": "OpenAIModel-Bt067",
         "position": {
-          "x": 1141.7303854551026,
-          "y": -51.19892217231286
+          "x": 1137.6078582863759,
+          "y": -14.41920034020356
         },
         "positionAbsolute": {
-          "x": 1141.7303854551026,
-          "y": -51.19892217231286
+          "x": 1137.6078582863759,
+          "y": -14.41920034020356
         },
         "selected": false,
         "type": "genericNode",
@@ -990,14 +982,14 @@
       }
     ],
     "viewport": {
-      "x": 198.5801484914205,
-      "y": 244.8736279905512,
-      "zoom": 0.5335671198494703
+      "x": 352.20899206064655,
+      "y": 56.054900898593075,
+      "zoom": 0.9023391400011
     }
   },
   "description": "This flow integrates PDF reading with a language model to answer document-specific questions. Ideal for small-scale texts, it facilitates direct queries with immediate insights.",
-  "id": "cd558bbb-10b7-4c22-a7ad-3739f26b4bd7",
+  "id": "fecbce42-6f11-454c-8ab2-db6eddbbbb0f",
   "is_component": false,
-  "last_tested_version": "1.0.0a52",
+  "last_tested_version": "1.0.0a0",
   "name": "Document QA"
 }