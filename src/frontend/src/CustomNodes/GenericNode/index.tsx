import { TrashIcon } from "@heroicons/react/24/outline";
import { useDebouncedCallback } from "use-debounce";
import {
  classNames,
  nodeColors,
  nodeIcons,
  snakeToNormalCase,
} from "../../utils";
import ParameterComponent from "./components/parameterComponent";
import { typesContext } from "../../contexts/typesContext";
import { useContext, useState, useEffect, useRef } from "react";
import { NodeDataType } from "../../types/flow";
import { alertContext } from "../../contexts/alertContext";
import { useCallback } from "react";

export default function GenericNode({
  data,
  selected,
}: {
  data: NodeDataType;
  selected: boolean;
}) {
  const { setErrorData } = useContext(alertContext);
  const showError = useRef(true);
  const { types, deleteNode } = useContext(typesContext);
  const Icon = nodeIcons[types[data.type]];
  const [validationStatus, setValidationStatus] = useState("idle");
  // State for outline color
  const [isGreenOutline, setIsGreenOutline] = useState(false);
  const [isRedOutline, setIsRedOutline] = useState(false);
  const { reactFlowInstance } = useContext(typesContext);

  const debouncedValidateNode = useDebouncedCallback(async () => {
    // Check if the validationStatus is "success"
    // if (validationStatus === "success") return;

<<<<<<< HEAD
    try {
      const response = await fetch(`/validate/node/${data.id}`, {
        method: "POST",
        headers: {
          "Content-Type": "application/json",
        },
        body: JSON.stringify(reactFlowInstance.toObject()),
      });

      if (response.status === 200) {
        setValidationStatus("success");
      } else if (response.status === 500) {
        setValidationStatus("error");
      }
    } catch (error) {
      console.error("Error validating node:", error);
      setValidationStatus("error");
    }
  }, 1000);

  const validateNode = useCallback(() => {
    debouncedValidateNode();
  }, [debouncedValidateNode]);

  useEffect(() => {
    validateNode();
  }, [
    validateNode,
    // Use the result of ...reactFlowInstance.toObject()
    // to determine if the node has changed
    // turn into an array of nodes and edges
    // and compare the length of the array
    ...Object.values(reactFlowInstance.toObject()),
  ]);

  useEffect(() => {
    if (validationStatus === "success") {
      setIsGreenOutline(true);
      setIsRedOutline(false);
      setTimeout(() => {
        setIsGreenOutline(false);
      }, 1000);
    } else if (validationStatus === "error") {
      setIsRedOutline(true);
      setIsGreenOutline(false);
    } else {
      setIsGreenOutline(false);
      setIsRedOutline(false);
    }
  }, [validationStatus]);

  const outlineColor = isGreenOutline
    ? "animate-pulse-green"
    : isRedOutline
    ? "border-red-outline"
    : "";

  if (!Icon) {
    if (showError.current) {
      setErrorData({
        title: data.type
          ? `The ${data.type} node could not be rendered, please review your json file`
          : "There was a node that can't be rendered, please review your json file",
      });
      showError.current = false;
    }
    deleteNode(data.id);
    return;
  }

  return (
    <div
      className={classNames(
        outlineColor,
        selected ? "border border-blue-500" : "border dark:border-gray-700",
        "prompt-node relative bg-white dark:bg-gray-900 w-96 rounded-lg flex flex-col justify-center"
      )}
    >
      <div className="w-full dark:text-white flex items-center justify-between p-4 gap-8 bg-gray-50 rounded-t-lg dark:bg-gray-800 border-b dark:border-b-gray-700 ">
        <div className="w-full flex items-center truncate gap-4 text-lg">
          <Icon
            className="w-10 h-10 p-1 rounded"
            style={{
              color: nodeColors[types[data.type]] ?? nodeColors.unknown,
            }}
          />
          <div className="truncate">{data.type}</div>
        </div>
        <button
          onClick={() => {
            deleteNode(data.id);
          }}
        >
          <TrashIcon className="w-6 h-6 hover:text-red-500 dark:text-gray-500 dark:hover:text-red-500"></TrashIcon>
        </button>
      </div>

      <div className="w-full h-full py-5">
        <div className="w-full text-gray-500 px-5 text-sm">
          {data.node.description}
        </div>

        <>
          {Object.keys(data.node.template)
            .filter((t) => t.charAt(0) !== "_")
            .map((t: string, idx) => (
              <div key={idx}>
                {idx === 0 ? (
                  <div
                    className={classNames(
                      "px-5 py-2 mt-2 dark:text-white text-center",
                      Object.keys(data.node.template).filter(
                        (key) =>
                          !key.startsWith("_") && data.node.template[key].show
                      ).length === 0
                        ? "hidden"
                        : ""
                    )}
                  >
                    Inputs
                  </div>
                ) : (
                  <></>
                )}
                {data.node.template[t].show ? (
                  <ParameterComponent
                    data={data}
                    color={
                      nodeColors[types[data.node.template[t].type]] ??
                      nodeColors.unknown
                    }
                    title={
                      data.node.template[t].display_name
                        ? data.node.template[t].display_name
                        : data.node.template[t].name
                        ? snakeToNormalCase(data.node.template[t].name)
                        : snakeToNormalCase(t)
                    }
                    name={t}
                    tooltipTitle={
                      "Type: " +
                      data.node.template[t].type +
                      (data.node.template[t].list ? " list" : "")
                    }
                    required={data.node.template[t].required}
                    id={data.node.template[t].type + "|" + t + "|" + data.id}
                    left={true}
                    type={data.node.template[t].type}
                  />
                ) : (
                  <></>
                )}
              </div>
            ))}
          <div className="px-5 py-2 mt-2 dark:text-white text-center">
            Output
          </div>
          <ParameterComponent
            data={data}
            color={nodeColors[types[data.type]] ?? nodeColors.unknown}
            title={data.type}
            tooltipTitle={`Type: ${data.node.base_classes.join(" | ")}`}
            id={[data.type, data.id, ...data.node.base_classes].join("|")}
            type={data.node.base_classes.join("|")}
            left={false}
          />
        </>
      </div>
    </div>
  );
=======
				<>
					{Object.keys(data.node.template)
						.filter((t) => t.charAt(0) !== "_")
						.map((t: string, idx) => (
							<div key={idx}>
								{idx === 0 ? (
									<div
										className={classNames(
											"px-5 py-2 mt-2 dark:text-white text-center",
											Object.keys(data.node.template).filter(
												(key) =>
													!key.startsWith("_") && data.node.template[key].show && !data.node.template[key].advanced 
											).length === 0
												? "hidden"
												: ""
										)}
									>
										Inputs
									</div>
								) : (
									<></>
								)}
								{data.node.template[t].show ? (
									<ParameterComponent
										data={data}
										color={
											nodeColors[types[data.node.template[t].type]] ??
											nodeColors.unknown
										}
										title={
											data.node.template[t].display_name
												? data.node.template[t].display_name
												: data.node.template[t].name
												? snakeToNormalCase(data.node.template[t].name)
												: snakeToNormalCase(t)
										}
										name={t}
										tooltipTitle={
											"Type: " +
											data.node.template[t].type +
											(data.node.template[t].list ? " list" : "")
										}
										required={data.node.template[t].required}
										id={data.node.template[t].type + "|" + t + "|" + data.id}
										left={true}
										type={data.node.template[t].type}
									/>
								) : (
									<></>
								)}
							</div>
						))}
					<div className="px-5 py-2 mt-2 dark:text-white text-center">
						Output
					</div>
					<ParameterComponent
						data={data}
						color={nodeColors[types[data.type]] ?? nodeColors.unknown}
						title={data.type}
						tooltipTitle={`Type: ${data.node.base_classes.join(" | ")}`}
						id={[data.type, data.id, ...data.node.base_classes].join("|")}
						type={data.node.base_classes.join("|")}
						left={false}
					/>
				</>
			</div>
		</div>
	);
>>>>>>> 8943de25
}<|MERGE_RESOLUTION|>--- conflicted
+++ resolved
@@ -34,7 +34,6 @@
     // Check if the validationStatus is "success"
     // if (validationStatus === "success") return;
 
-<<<<<<< HEAD
     try {
       const response = await fetch(`/validate/node/${data.id}`, {
         method: "POST",
@@ -148,7 +147,9 @@
                       "px-5 py-2 mt-2 dark:text-white text-center",
                       Object.keys(data.node.template).filter(
                         (key) =>
-                          !key.startsWith("_") && data.node.template[key].show
+                          !key.startsWith("_") &&
+                          data.node.template[key].show &&
+                          !data.node.template[key].advanced
                       ).length === 0
                         ? "hidden"
                         : ""
@@ -205,74 +206,4 @@
       </div>
     </div>
   );
-=======
-				<>
-					{Object.keys(data.node.template)
-						.filter((t) => t.charAt(0) !== "_")
-						.map((t: string, idx) => (
-							<div key={idx}>
-								{idx === 0 ? (
-									<div
-										className={classNames(
-											"px-5 py-2 mt-2 dark:text-white text-center",
-											Object.keys(data.node.template).filter(
-												(key) =>
-													!key.startsWith("_") && data.node.template[key].show && !data.node.template[key].advanced 
-											).length === 0
-												? "hidden"
-												: ""
-										)}
-									>
-										Inputs
-									</div>
-								) : (
-									<></>
-								)}
-								{data.node.template[t].show ? (
-									<ParameterComponent
-										data={data}
-										color={
-											nodeColors[types[data.node.template[t].type]] ??
-											nodeColors.unknown
-										}
-										title={
-											data.node.template[t].display_name
-												? data.node.template[t].display_name
-												: data.node.template[t].name
-												? snakeToNormalCase(data.node.template[t].name)
-												: snakeToNormalCase(t)
-										}
-										name={t}
-										tooltipTitle={
-											"Type: " +
-											data.node.template[t].type +
-											(data.node.template[t].list ? " list" : "")
-										}
-										required={data.node.template[t].required}
-										id={data.node.template[t].type + "|" + t + "|" + data.id}
-										left={true}
-										type={data.node.template[t].type}
-									/>
-								) : (
-									<></>
-								)}
-							</div>
-						))}
-					<div className="px-5 py-2 mt-2 dark:text-white text-center">
-						Output
-					</div>
-					<ParameterComponent
-						data={data}
-						color={nodeColors[types[data.type]] ?? nodeColors.unknown}
-						title={data.type}
-						tooltipTitle={`Type: ${data.node.base_classes.join(" | ")}`}
-						id={[data.type, data.id, ...data.node.base_classes].join("|")}
-						type={data.node.base_classes.join("|")}
-						left={false}
-					/>
-				</>
-			</div>
-		</div>
-	);
->>>>>>> 8943de25
 }