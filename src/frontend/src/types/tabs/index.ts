--- conflicted
+++ resolved
@@ -1,7 +1,6 @@
 import { FlowType } from "../flow";
 
 export type TabsContextType = {
-<<<<<<< HEAD
   save: () => void;
   tabIndex: number;
   setTabIndex: (index: number) => void;
@@ -14,21 +13,5 @@
   uploadFlow: () => void;
   hardReset: () => void;
 };
-=======
-	save:()=>void;
-	tabIndex: number;
-	setTabIndex: (index: number) => void;
-	flows: Array<FlowType>;
-	removeFlow: (id: string) => void;
-	addFlow: (flowData?: FlowType) => void;
-	updateFlow: (newFlow: FlowType) => void;
-	incrementNodeId: () => number;
-	downloadFlow: (flow:FlowType) => void;
-	uploadFlow: () => void;
-	lockChat:boolean;
-	setLockChat:(prevState:boolean)=>void;
-	hardReset:()=>void;
-};
 
-export type LangFlowState={ tabIndex:number, flows:FlowType[], id:number, nodeId:number }
->>>>>>> ed312f10
+export type LangFlowState={ tabIndex:number, flows:FlowType[], id:string, nodeId:number }