--- conflicted
+++ resolved
@@ -61,19 +61,11 @@
     },
     ref
   ) => {
-<<<<<<< HEAD
 
     const [modalOpen, setModalOpen] = useState(open ?? false);
     const [myData, setMyData] = useState(data);
     const { setTabsState, tabId } = useContext(TabsContext);
     const { reactFlowInstance } = useContext(typesContext);
-=======
-    const [modalOpen, setModalOpen] = useState(false);
-    const { setTabsState, tabId } = useContext(TabsContext);
-    const { reactFlowInstance } = useContext(typesContext);
-    const myData = useRef(data);
-
->>>>>>> 3cbe046e
     let disabled =
       reactFlowInstance
         ?.getEdges()
@@ -82,22 +74,18 @@
     function changeAdvanced(n) {
       let newData = cloneDeep(data);
       newData.node!.template[n].advanced = !newData.node!.template[n].advanced;
-      myData.current = newData;
+      setMyData(newData);
     }
 
     const handleOnNewValue = (newValue: any, name) => {
       let newData = cloneDeep(data);
       newData.node!.template[name].value = newValue;
-      myData.current = newData;
+      setMyData(newData);
     };
 
     useEffect(() => {
-<<<<<<< HEAD
       setMyData(data); // reset data to what it is on node when opening modal
-      onClose(modalOpen);
-=======
-      myData.current = data;
->>>>>>> 3cbe046e
+      onClose!(modalOpen);
     }, [modalOpen]);
 
     const [obj, setObj] = useState({
@@ -126,11 +114,11 @@
         setOpen={setModalOpen}
         onChangeOpenModal={(open) => {
           let newData = cloneDeep(data);
-          myData.current = newData;
+          setMyData(newData);
         }}
       >
         <BaseModal.Trigger>{children}</BaseModal.Trigger>
-        <BaseModal.Header description={myData.current.node?.description!}>
+        <BaseModal.Header description={myData.node?.description!}>
           <span className="pr-2">{myData.type}</span>
           <Badge variant="secondary">ID: {myData.id}</Badge>
         </BaseModal.Header>
@@ -165,55 +153,55 @@
                       </TableRow>
                     </TableHeader>
                     <TableBody className="p-0">
-                      {Object.keys(myData.current.node!.template)
+                      {Object.keys(myData.node!.template)
                         .filter(
                           (templateParam) =>
                             templateParam.charAt(0) !== "_" &&
-                            myData.current.node?.template[templateParam].show &&
-                            (myData.current.node.template[templateParam]
+                            myData.node?.template[templateParam].show &&
+                            (myData.node.template[templateParam]
                               .type === "str" ||
-                              myData.current.node.template[templateParam]
+                              myData.node.template[templateParam]
                                 .type === "bool" ||
-                              myData.current.node.template[templateParam]
+                              myData.node.template[templateParam]
                                 .type === "float" ||
-                              myData.current.node.template[templateParam]
+                              myData.node.template[templateParam]
                                 .type === "code" ||
-                              myData.current.node.template[templateParam]
+                              myData.node.template[templateParam]
                                 .type === "prompt" ||
-                              myData.current.node.template[templateParam]
+                              myData.node.template[templateParam]
                                 .type === "file" ||
-                              myData.current.node.template[templateParam]
+                              myData.node.template[templateParam]
                                 .type === "int")
                         )
                         .map((templateParam, index) => (
                           <TableRow key={index} className="h-10">
                             <TableCell className="truncate p-0 text-center text-sm text-foreground sm:px-3">
-                              {myData.current.node?.template[templateParam].name
-                                ? myData.current.node.template[templateParam]
+                              {myData.node?.template[templateParam].name
+                                ? myData.node.template[templateParam]
                                     .name
-                                : myData.current.node?.template[templateParam]
+                                : myData.node?.template[templateParam]
                                     .display_name}
                             </TableCell>
                             <TableCell className="w-[300px] p-0 text-center text-xs text-foreground ">
-                              {myData.current.node?.template[templateParam]
+                              {myData.node?.template[templateParam]
                                 .type === "str" &&
-                              !myData.current.node.template[templateParam]
+                              !myData.node.template[templateParam]
                                 .options ? (
                                 <div className="mx-auto">
-                                  {myData.current.node.template[templateParam]
+                                  {myData.node.template[templateParam]
                                     .list ? (
                                     <InputListComponent
                                       editNode={true}
                                       disabled={disabled}
                                       value={
-                                        !myData.current.node.template[
+                                        !myData.node.template[
                                           templateParam
                                         ].value ||
-                                        myData.current.node.template[
+                                        myData.node.template[
                                           templateParam
                                         ].value === ""
                                           ? [""]
-                                          : myData.current.node.template[
+                                          : myData.node.template[
                                               templateParam
                                             ].value
                                       }
@@ -221,7 +209,7 @@
                                         handleOnNewValue(value, templateParam);
                                       }}
                                     />
-                                  ) : myData.current.node?.template[
+                                  ) : myData.node?.template[
                                       templateParam
                                     ].type === "NestedDict" ? (
                                     <div className="mt-2 w-full">
@@ -234,7 +222,7 @@
                                         }}
                                       />
                                     </div>
-                                  ) : myData.current.node?.template[
+                                  ) : myData.node?.template[
                                       templateParam
                                     ].type === "dict" ? (
                                     <div className="mt-2 w-full">
@@ -242,15 +230,15 @@
                                         disabled={disabled}
                                         editNode={false}
                                         value={
-                                          myData.current.node.template[
+                                          myData.node.template[
                                             templateParam
                                           ].value?.length === 0 ||
-                                          !myData.current.node.template[
+                                          !myData.node.template[
                                             templateParam
                                           ].value
                                             ? dictArr
                                             : convertObjToArray(
-                                                myData.current.node.template[
+                                                myData.node.template[
                                                   templateParam
                                                 ].value
                                               )
@@ -264,21 +252,21 @@
                                             setDictArr(newValue);
                                           } else {
                                             setDictArr(newValue);
-                                            myData.current.node!.template[
+                                            myData.node!.template[
                                               templateParam
                                             ].value = newValue;
                                           }
                                         }}
                                       />
                                     </div>
-                                  ) : myData.current.node.template[
+                                  ) : myData.node.template[
                                       templateParam
                                     ].multiline ? (
                                     <TextAreaComponent
                                       disabled={disabled}
                                       editNode={true}
                                       value={
-                                        myData.current.node.template[
+                                        myData.node.template[
                                           templateParam
                                         ].value ?? ""
                                       }
@@ -291,12 +279,12 @@
                                       editNode={true}
                                       disabled={disabled}
                                       password={
-                                        myData.current.node.template[
+                                        myData.node.template[
                                           templateParam
                                         ].password ?? false
                                       }
                                       value={
-                                        myData.current.node.template[
+                                        myData.node.template[
                                           templateParam
                                         ].value ?? ""
                                       }
@@ -306,14 +294,14 @@
                                     />
                                   )}
                                 </div>
-                              ) : myData.current.node?.template[templateParam]
+                              ) : myData.node?.template[templateParam]
                                   .type === "bool" ? (
                                 <div className="ml-auto">
                                   {" "}
                                   <ToggleShadComponent
                                     disabled={disabled}
                                     enabled={
-                                      myData.current.node.template[
+                                      myData.node.template[
                                         templateParam
                                       ].value
                                     }
@@ -326,14 +314,14 @@
                                     size="small"
                                   />
                                 </div>
-                              ) : myData.current.node?.template[templateParam]
+                              ) : myData.node?.template[templateParam]
                                   .type === "float" ? (
                                 <div className="mx-auto">
                                   <FloatComponent
                                     disabled={disabled}
                                     editNode={true}
                                     value={
-                                      myData.current.node.template[
+                                      myData.node.template[
                                         templateParam
                                       ].value ?? ""
                                     }
@@ -342,16 +330,16 @@
                                     }}
                                   />
                                 </div>
-                              ) : myData.current.node?.template[templateParam]
+                              ) : myData.node?.template[templateParam]
                                   .type === "str" &&
-                                myData.current.node.template[templateParam]
+                                myData.node.template[templateParam]
                                   .options ? (
                                 <div className="mx-auto">
                                   <Dropdown
                                     numberOfOptions={nodeLength}
                                     editNode={true}
                                     options={
-                                      myData.current.node.template[
+                                      myData.node.template[
                                         templateParam
                                       ].options
                                     }
@@ -359,20 +347,20 @@
                                       handleOnNewValue(value, templateParam)
                                     }
                                     value={
-                                      myData.current.node.template[
+                                      myData.node.template[
                                         templateParam
                                       ].value ?? "Choose an option"
                                     }
                                   ></Dropdown>
                                 </div>
-                              ) : myData.current.node?.template[templateParam]
+                              ) : myData.node?.template[templateParam]
                                   .type === "int" ? (
                                 <div className="mx-auto">
                                   <IntComponent
                                     disabled={disabled}
                                     editNode={true}
                                     value={
-                                      myData.current.node.template[
+                                      myData.node.template[
                                         templateParam
                                       ].value ?? ""
                                     }
@@ -381,14 +369,14 @@
                                     }}
                                   />
                                 </div>
-                              ) : myData.current.node?.template[templateParam]
+                              ) : myData.node?.template[templateParam]
                                   .type === "file" ? (
                                 <div className="mx-auto">
                                   <InputFileComponent
                                     editNode={true}
                                     disabled={disabled}
                                     value={
-                                      myData.current.node.template[
+                                      myData.node.template[
                                         templateParam
                                       ].value ?? ""
                                     }
@@ -396,12 +384,12 @@
                                       handleOnNewValue(value, templateParam);
                                     }}
                                     fileTypes={
-                                      myData.current.node.template[
+                                      myData.node.template[
                                         templateParam
                                       ].fileTypes
                                     }
                                     suffixes={
-                                      myData.current.node.template[
+                                      myData.node.template[
                                         templateParam
                                       ].suffixes
                                     }
@@ -412,19 +400,19 @@
                                     }}
                                   ></InputFileComponent>
                                 </div>
-                              ) : myData.current.node?.template[templateParam]
+                              ) : myData.node?.template[templateParam]
                                   .type === "prompt" ? (
                                 <div className="mx-auto">
                                   <PromptAreaComponent
                                     field_name={templateParam}
                                     editNode={true}
                                     disabled={disabled}
-                                    nodeClass={myData.current.node}
+                                    nodeClass={myData.node}
                                     setNodeClass={(nodeClass) => {
-                                      myData.current.node = nodeClass;
+                                      myData.node = nodeClass;
                                     }}
                                     value={
-                                      myData.current.node.template[
+                                      myData.node.template[
                                         templateParam
                                       ].value ?? ""
                                     }
@@ -433,7 +421,7 @@
                                     }}
                                   />
                                 </div>
-                              ) : myData.current.node?.template[templateParam]
+                              ) : myData.node?.template[templateParam]
                                   .type === "code" ? (
                                 <div className="mx-auto">
                                   <CodeAreaComponent
@@ -448,7 +436,7 @@
                                     disabled={disabled}
                                     editNode={true}
                                     value={
-                                      myData.current.node.template[
+                                      myData.node.template[
                                         templateParam
                                       ].value ?? ""
                                     }
@@ -457,7 +445,7 @@
                                     }}
                                   />
                                 </div>
-                              ) : myData.current.node?.template[templateParam]
+                              ) : myData.node?.template[templateParam]
                                   .type === "Any" ? (
                                 "-"
                               ) : (
@@ -468,7 +456,7 @@
                               <div className="items-center text-center">
                                 <ToggleShadComponent
                                   enabled={
-                                    !myData.current.node?.template[
+                                    !myData.node?.template[
                                       templateParam
                                     ].advanced
                                   }
