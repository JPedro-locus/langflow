--- conflicted
+++ resolved
@@ -1,10 +1,6 @@
 [tool.poetry]
 name = "langflow"
-<<<<<<< HEAD
-version = "0.5.3"
-=======
 version = "0.5.5"
->>>>>>> 489269c0
 description = "A Python package with a built-in web application"
 authors = ["Logspace <contact@logspace.ai>"]
 maintainers = [
